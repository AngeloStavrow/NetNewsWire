//
//  Article.swift
//  NetNewsWire
//
//  Created by Brent Simmons on 7/1/17.
//  Copyright © 2017 Ranchero Software, LLC. All rights reserved.
//

import Foundation

public typealias ArticleSetBlock = (Set<Article>) -> Void

public struct Article: Hashable {

	public let articleID: String // Unique database ID (possibly sync service ID)
	public let accountID: String
	public let webFeedID: String // Likely a URL, but not necessarily
	public let uniqueID: String // Unique per feed (RSS guid, for example)
	public let title: String?
	public let contentHTML: String?
	public let contentText: String?
	public let url: String?
	public let externalURL: String?
	public let summary: String?
	public let imageURL: String?
	public let bannerImageURL: String?
	public let datePublished: Date?
	public let dateModified: Date?
	public let authors: Set<Author>?
	public let status: ArticleStatus

<<<<<<< HEAD
	public init(accountID: String, articleID: String?, webFeedID: String, uniqueID: String, title: String?, contentHTML: String?, contentText: String?, url: String?, externalURL: String?, summary: String?, imageURL: String?, bannerImageURL: String?, datePublished: Date?, dateModified: Date?, authors: Set<Author>?, attachments: Set<Attachment>?, status: ArticleStatus) {
=======
	public init(accountID: String, articleID: String?, feedID: String, uniqueID: String, title: String?, contentHTML: String?, contentText: String?, url: String?, externalURL: String?, summary: String?, imageURL: String?, bannerImageURL: String?, datePublished: Date?, dateModified: Date?, authors: Set<Author>?, status: ArticleStatus) {
>>>>>>> 3ead2c63
		
		self.accountID = accountID
		self.webFeedID = webFeedID
		self.uniqueID = uniqueID
		self.title = title
		self.contentHTML = contentHTML
		self.contentText = contentText
		self.url = url
		self.externalURL = externalURL
		self.summary = summary
		self.imageURL = imageURL
		self.bannerImageURL = bannerImageURL
		self.datePublished = datePublished
		self.dateModified = dateModified
		self.authors = authors
		self.status = status
		
		if let articleID = articleID {
			self.articleID = articleID
		}
		else {
			self.articleID = Article.calculatedArticleID(webFeedID: webFeedID, uniqueID: uniqueID)
		}
	}

	public static func calculatedArticleID(webFeedID: String, uniqueID: String) -> String {
		return databaseIDWithString("\(webFeedID) \(uniqueID)")
	}

	// MARK: - Hashable

	public func hash(into hasher: inout Hasher) {
		hasher.combine(articleID)
	}
}

public extension Set where Element == Article {
	
	func articleIDs() -> Set<String> {
		return Set<String>(map { $0.articleID })
	}

	func unreadArticles() -> Set<Article> {
		let articles = self.filter { !$0.status.read }
		return Set(articles)
	}

	func contains(accountID: String, articleID: String) -> Bool {
		return contains(where: { $0.accountID == accountID && $0.articleID == articleID})
	}
	
}

public extension Array where Element == Article {
	
	func articleIDs() -> [String] {
		return map { $0.articleID }
	}
	
}<|MERGE_RESOLUTION|>--- conflicted
+++ resolved
@@ -29,12 +29,7 @@
 	public let authors: Set<Author>?
 	public let status: ArticleStatus
 
-<<<<<<< HEAD
-	public init(accountID: String, articleID: String?, webFeedID: String, uniqueID: String, title: String?, contentHTML: String?, contentText: String?, url: String?, externalURL: String?, summary: String?, imageURL: String?, bannerImageURL: String?, datePublished: Date?, dateModified: Date?, authors: Set<Author>?, attachments: Set<Attachment>?, status: ArticleStatus) {
-=======
-	public init(accountID: String, articleID: String?, feedID: String, uniqueID: String, title: String?, contentHTML: String?, contentText: String?, url: String?, externalURL: String?, summary: String?, imageURL: String?, bannerImageURL: String?, datePublished: Date?, dateModified: Date?, authors: Set<Author>?, status: ArticleStatus) {
->>>>>>> 3ead2c63
-		
+	public init(accountID: String, articleID: String?, webFeedID: String, uniqueID: String, title: String?, contentHTML: String?, contentText: String?, url: String?, externalURL: String?, summary: String?, imageURL: String?, bannerImageURL: String?, datePublished: Date?, dateModified: Date?, authors: Set<Author>?, status: ArticleStatus) {
 		self.accountID = accountID
 		self.webFeedID = webFeedID
 		self.uniqueID = uniqueID
@@ -92,5 +87,4 @@
 	func articleIDs() -> [String] {
 		return map { $0.articleID }
 	}
-	
 }