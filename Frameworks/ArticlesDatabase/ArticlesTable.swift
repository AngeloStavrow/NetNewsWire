--- conflicted
+++ resolved
@@ -298,13 +298,8 @@
 		}
 	}
 
-<<<<<<< HEAD
 	func ensureStatuses(_ articleIDs: Set<String>, _ defaultRead: Bool, _ statusKey: ArticleStatus.Key, _ flag: Bool, completionHandler: (() -> ())? = nil) {
-		self.queue.update { (database) in
-=======
-	func ensureStatuses(_ articleIDs: Set<String>, _ defaultRead: Bool, _ statusKey: ArticleStatus.Key, _ flag: Bool) {
-		self.queue.runInTransaction { (database) in
->>>>>>> 9dc3ed03
+		queue.runInTransaction { (database) in
 			let statusesDictionary = self.statusesTable.ensureStatusesForArticleIDs(articleIDs, defaultRead, database)
 			let statuses = Set(statusesDictionary.values)
 			self.statusesTable.mark(statuses, statusKey, flag, database)
@@ -324,15 +319,9 @@
 
 		var unreadCountDictionary = UnreadCountDictionary()
 
-<<<<<<< HEAD
-		queue.fetch { (database) in
+		queue.runInDatabase { (database) in
 			for webFeedID in webFeedIDs {
 				unreadCountDictionary[webFeedID] = self.fetchUnreadCount(webFeedID, database)
-=======
-		queue.runInDatabase { (database) in
-			for feedID in feedIDs {
-				unreadCountDictionary[feedID] = self.fetchUnreadCount(feedID, database)
->>>>>>> 9dc3ed03
 			}
 
 			DispatchQueue.main.async {
@@ -349,13 +338,8 @@
 			return
 		}
 		
-<<<<<<< HEAD
-		queue.fetch { (database) in
+		queue.runInDatabase { (database) in
 			let placeholders = NSString.rs_SQLValueList(withPlaceholders: UInt(webFeedIDs.count))!
-=======
-		queue.runInDatabase { (database) in
-			let placeholders = NSString.rs_SQLValueList(withPlaceholders: UInt(feedIDs.count))!
->>>>>>> 9dc3ed03
 			let sql = "select count(*) from articles natural join statuses where feedID in \(placeholders) and (datePublished > ? or (datePublished is null and dateArrived > ?)) and read=0 and userDeleted=0;"
 
 			var parameters = [Any]()
@@ -406,13 +390,8 @@
 			return
 		}
 
-<<<<<<< HEAD
-		queue.fetch { (database) in
+		queue.runInDatabase { (database) in
 			let placeholders = NSString.rs_SQLValueList(withPlaceholders: UInt(webFeedIDs.count))!
-=======
-		queue.runInDatabase { (database) in
-			let placeholders = NSString.rs_SQLValueList(withPlaceholders: UInt(feedIDs.count))!
->>>>>>> 9dc3ed03
 			let sql = "select count(*) from articles natural join statuses where feedID in \(placeholders) and read=0 and starred=1 and userDeleted=0;"
 			let parameters = Array(webFeedIDs) as [Any]
 
@@ -483,13 +462,8 @@
 		if webFeedIDs.isEmpty {
 			return
 		}
-<<<<<<< HEAD
-		queue.run { (database) in
+		queue.runInDatabase { (database) in
 			let placeholders = NSString.rs_SQLValueList(withPlaceholders: UInt(webFeedIDs.count))!
-=======
-		queue.runInDatabase { (database) in
-			let placeholders = NSString.rs_SQLValueList(withPlaceholders: UInt(feedIDs.count))!
->>>>>>> 9dc3ed03
 			let sql = "select articleID from articles where feedID not in \(placeholders);"
 			let parameters = Array(webFeedIDs) as [Any]
 			guard let resultSet = database.executeQuery(sql, withArgumentsIn: parameters) else {
