--- conflicted
+++ resolved
@@ -20,33 +20,18 @@
 	private let queue: DatabaseQueue
 
 	public init(databaseFilePath: String) {
-<<<<<<< HEAD
-		
-		let queue = RSDatabaseQueue(filepath: databaseFilePath, excludeFromBackup: false)
-		self.syncStatusTable = SyncStatusTable(queue: queue)
-		
-		queue.createTables(usingStatementsSync: SyncDatabase.tableCreationStatements)
-		queue.vacuumIfNeeded()
-=======
 		let queue = DatabaseQueue(databasePath: databaseFilePath)
 		queue.runCreateStatements(SyncDatabase.tableCreationStatements)
 		queue.vacuumIfNeeded(daysBetweenVacuums: 11)
 		self.queue = queue
->>>>>>> 9dc3ed03
 
 		self.syncStatusTable = SyncStatusTable(queue: queue)
 	}
-<<<<<<< HEAD
-	
-	public func insertStatuses(_ statuses: [SyncStatus], completionHandler: (() -> ())? = nil) {
-		syncStatusTable.insertStatuses(statuses, completionHandler: completionHandler)
-=======
 
 	// MARK: - API
 
-	public func insertStatuses(_ statuses: [SyncStatus]) {
-		syncStatusTable.insertStatuses(statuses)
->>>>>>> 9dc3ed03
+	public func insertStatuses(_ statuses: [SyncStatus], completionHandler: (() -> ())? = nil) {
+		syncStatusTable.insertStatuses(statuses, completionHandler: completionHandler)
 	}
 	
 	public func selectForProcessing() -> [SyncStatus] {
