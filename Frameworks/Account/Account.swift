//
//  Account.swift
//  NetNewsWire
//
//  Created by Brent Simmons on 7/1/17.
//  Copyright © 2017 Ranchero Software, LLC. All rights reserved.
//

#if os(iOS)
import UIKit
#endif

import Foundation
import RSCore
import Articles
import RSParser
import RSDatabase
import ArticlesDatabase
import RSWeb
import os.log

// Main thread only.

public extension Notification.Name {
	static let UserDidAddAccount = Notification.Name("UserDidAddAccount")
	static let UserDidDeleteAccount = Notification.Name("UserDidDeleteAccount")
	static let AccountRefreshDidBegin = Notification.Name(rawValue: "AccountRefreshDidBegin")
	static let AccountRefreshDidFinish = Notification.Name(rawValue: "AccountRefreshDidFinish")
	static let AccountRefreshProgressDidChange = Notification.Name(rawValue: "AccountRefreshProgressDidChange")
	static let DownloadArticlesDidUpdateUnreadCounts = Notification.Name(rawValue: "DownloadArticlesDidUpdateUnreadCounts")
	static let AccountDidDownloadArticles = Notification.Name(rawValue: "AccountDidDownloadArticles")
	static let AccountStateDidChange = Notification.Name(rawValue: "AccountStateDidChange")
	static let StatusesDidChange = Notification.Name(rawValue: "StatusesDidChange")
}

public enum AccountType: Int, Codable {
	// Raw values should not change since they’re stored on disk.
	case onMyMac = 1
	case cloudKit = 2
	case feedly = 16
	case feedbin = 17
	case feedWrangler = 18
	case newsBlur = 19
	case freshRSS = 20
	// TODO: more
}

public enum FetchType {
	case starred
	case unread
	case today
	case folder(Folder, Bool)
	case webFeed(WebFeed)
	case articleIDs(Set<String>)
	case search(String)
	case searchWithArticleIDs(String, Set<String>)
}

public final class Account: DisplayNameProvider, UnreadCountProvider, Container, Hashable {

    public struct UserInfoKey {
		public static let account = "account" // UserDidAddAccount, UserDidDeleteAccount
		public static let newArticles = "newArticles" // AccountDidDownloadArticles
		public static let updatedArticles = "updatedArticles" // AccountDidDownloadArticles
		public static let statuses = "statuses" // StatusesDidChange
		public static let articles = "articles" // StatusesDidChange
		public static let articleIDs = "articleIDs" // StatusesDidChange
		public static let webFeeds = "webFeeds" // AccountDidDownloadArticles, StatusesDidChange
	}

	public static let defaultLocalAccountName: String = {
		let defaultName: String
		#if os(macOS)
		defaultName = NSLocalizedString("On My Mac", comment: "Account name")
		#else
		if UIDevice.current.userInterfaceIdiom == .pad {
			defaultName = NSLocalizedString("On My iPad", comment: "Account name")
		} else {
			defaultName = NSLocalizedString("On My iPhone", comment: "Account name")
		}
		#endif
		
		return defaultName
	}()
	
	var log = OSLog(subsystem: Bundle.main.bundleIdentifier!, category: "account")

	public var isDeleted = false
	
	public var containerID: ContainerIdentifier? {
		return ContainerIdentifier.account(accountID)
	}
	
	public var account: Account? {
		return self
	}
	public let accountID: String
	public let type: AccountType
	public var nameForDisplay: String {
		guard let name = name, !name.isEmpty else {
			return defaultName
		}
		return name
	}

	public var name: String? {
		get {
			return metadata.name
		}
		set {
			let currentNameForDisplay = nameForDisplay
			if newValue != metadata.name {
				metadata.name = newValue
				if currentNameForDisplay != nameForDisplay {
					postDisplayNameDidChangeNotification()
				}
			}
		}
	}
	public let defaultName: String
	
	public var isActive: Bool {
		get {
			return metadata.isActive
		}
		set {
			if newValue != metadata.isActive {
				metadata.isActive = newValue
				var userInfo = [AnyHashable: Any]()
				userInfo[UserInfoKey.account] = self
				NotificationCenter.default.post(name: .AccountStateDidChange, object: self, userInfo: userInfo)
			}
		}
	}

	public var topLevelWebFeeds = Set<WebFeed>()
	public var folders: Set<Folder>? = Set<Folder>()
	
	public var sortedFolders: [Folder]? {
		if let folders = folders {
			return Array(folders).sorted(by: { $0.nameForDisplay < $1.nameForDisplay })
		}
		return nil
	}
	
	private var webFeedDictionariesNeedUpdate = true
	private var _idToWebFeedDictionary = [String: WebFeed]()
	var idToWebFeedDictionary: [String: WebFeed] {
		if webFeedDictionariesNeedUpdate {
			rebuildWebFeedDictionaries()
		}
		return _idToWebFeedDictionary
	}
	private var _externalIDToWebFeedDictionary = [String: WebFeed]()
	var externalIDToWebFeedDictionary: [String: WebFeed] {
		if webFeedDictionariesNeedUpdate {
			rebuildWebFeedDictionaries()
		}
		return _externalIDToWebFeedDictionary
	}

	var username: String? {
		get {
			return metadata.username
		}
		set {
			if newValue != metadata.username {
				metadata.username = newValue
			}
		}
	}
	
	public var endpointURL: URL? {
		get {
			return metadata.endpointURL
		}
		set {
			if newValue != metadata.endpointURL {
				metadata.endpointURL = newValue
			}
		}
	}
	
	private var fetchingAllUnreadCounts = false
	var isUnreadCountsInitialized = false

	let dataFolder: String
	let database: ArticlesDatabase
	var delegate: AccountDelegate
	static let saveQueue = CoalescingQueue(name: "Account Save Queue", interval: 1.0)

	private var unreadCounts = [String: Int]() // [feedID: Int]

	private var _flattenedWebFeeds = Set<WebFeed>()
	private var flattenedWebFeedsNeedUpdate = true

	private lazy var opmlFile = OPMLFile(filename: (dataFolder as NSString).appendingPathComponent("Subscriptions.opml"), account: self)
	private lazy var metadataFile = AccountMetadataFile(filename: (dataFolder as NSString).appendingPathComponent("Settings.plist"), account: self)
	var metadata = AccountMetadata() {
		didSet {
			delegate.accountMetadata = metadata
		}
	}

	private lazy var webFeedMetadataFile = WebFeedMetadataFile(filename: (dataFolder as NSString).appendingPathComponent("FeedMetadata.plist"), account: self)
	typealias WebFeedMetadataDictionary = [String: WebFeedMetadata]
	var webFeedMetadata = WebFeedMetadataDictionary()

    public var unreadCount = 0 {
        didSet {
            if unreadCount != oldValue {
                postUnreadCountDidChangeNotification()
            }
        }
    }
    
	public var behaviors: AccountBehaviors {
		return delegate.behaviors
	}
	
	var refreshInProgress = false {
		didSet {
			if refreshInProgress != oldValue {
				if refreshInProgress {
					NotificationCenter.default.post(name: .AccountRefreshDidBegin, object: self)
				}
				else {
					NotificationCenter.default.post(name: .AccountRefreshDidFinish, object: self)
					opmlFile.markAsDirty()
				}
			}
		}
	}

	var refreshProgress: DownloadProgress {
		return delegate.refreshProgress
	}

	init?(dataFolder: String, type: AccountType, accountID: String, transport: Transport? = nil) {
		switch type {
		case .onMyMac:
			self.delegate = LocalAccountDelegate()
		case .cloudKit:
			self.delegate = CloudKitAccountDelegate(dataFolder: dataFolder)
		case .feedbin:
			self.delegate = FeedbinAccountDelegate(dataFolder: dataFolder, transport: transport)
		case .freshRSS:
			self.delegate = ReaderAPIAccountDelegate(dataFolder: dataFolder, transport: transport)
		case .feedly:
			self.delegate = FeedlyAccountDelegate(dataFolder: dataFolder, transport: transport, api: FeedlyAccountDelegate.environment)
		case .feedWrangler:
			self.delegate = FeedWranglerAccountDelegate(dataFolder: dataFolder, transport: transport)
		case .newsBlur:
			self.delegate = NewsBlurAccountDelegate(dataFolder: dataFolder, transport: transport)
		}

		self.delegate.accountMetadata = metadata
		
		self.accountID = accountID
		self.type = type
		self.dataFolder = dataFolder

		let databaseFilePath = (dataFolder as NSString).appendingPathComponent("DB.sqlite3")
		let retentionStyle: ArticlesDatabase.RetentionStyle = type == .onMyMac ? .feedBased : .syncSystem
		self.database = ArticlesDatabase(databaseFilePath: databaseFilePath, accountID: accountID, retentionStyle: retentionStyle)

		switch type {
		case .onMyMac:
			defaultName = Account.defaultLocalAccountName
		case .cloudKit:
			defaultName = "iCloud"
		case .feedly:
			defaultName = "Feedly"
		case .feedbin:
			defaultName = "Feedbin"
		case .feedWrangler:
			defaultName = "FeedWrangler"
		case .newsBlur:
			defaultName = "NewsBlur"
		case .freshRSS:
			defaultName = "FreshRSS"
		}

		NotificationCenter.default.addObserver(self, selector: #selector(downloadProgressDidChange(_:)), name: .DownloadProgressDidChange, object: nil)
		NotificationCenter.default.addObserver(self, selector: #selector(unreadCountDidChange(_:)), name: .UnreadCountDidChange, object: nil)
        NotificationCenter.default.addObserver(self, selector: #selector(batchUpdateDidPerform(_:)), name: .BatchUpdateDidPerform, object: nil)
		NotificationCenter.default.addObserver(self, selector: #selector(displayNameDidChange(_:)), name: .DisplayNameDidChange, object: nil)
		NotificationCenter.default.addObserver(self, selector: #selector(childrenDidChange(_:)), name: .ChildrenDidChange, object: nil)

		metadataFile.load()
		webFeedMetadataFile.load()
		opmlFile.load()

		DispatchQueue.main.async {
			self.database.cleanupDatabaseAtStartup(subscribedToWebFeedIDs: self.flattenedWebFeeds().webFeedIDs())
			self.fetchAllUnreadCounts()
		}

		self.delegate.accountDidInitialize(self)
	}
	
	// MARK: - API
	
	public func storeCredentials(_ credentials: Credentials) throws {
		username = credentials.username
		guard let server = delegate.server else {
			assertionFailure()
			return
		}
		try CredentialsManager.storeCredentials(credentials, server: server)
		delegate.credentials = credentials
	}
	
	public func retrieveCredentials(type: CredentialsType) throws -> Credentials? {
		guard let username = self.username, let server = delegate.server else {
			return nil
		}
		return try CredentialsManager.retrieveCredentials(type: type, server: server, username: username)
	}
	
	public func removeCredentials(type: CredentialsType) throws {
		guard let username = self.username, let server = delegate.server else {
			return
		}
		try CredentialsManager.removeCredentials(type: type, server: server, username: username)
	}
	
	public static func validateCredentials(transport: Transport = URLSession.webserviceTransport(), type: AccountType, credentials: Credentials, endpoint: URL? = nil, completion: @escaping (Result<Credentials?, Error>) -> Void) {
		switch type {
		case .feedbin:
			FeedbinAccountDelegate.validateCredentials(transport: transport, credentials: credentials, completion: completion)
		case .freshRSS:
			ReaderAPIAccountDelegate.validateCredentials(transport: transport, credentials: credentials, endpoint: endpoint, completion: completion)
		case .feedWrangler:
			FeedWranglerAccountDelegate.validateCredentials(transport: transport, credentials: credentials, completion: completion)
		case .newsBlur:
			NewsBlurAccountDelegate.validateCredentials(transport: transport, credentials: credentials, completion: completion)
		default:
			break
		}
	}
	
	internal static func oauthAuthorizationClient(for type: AccountType) -> OAuthAuthorizationClient {
		switch type {
		case .feedly:
			return FeedlyAccountDelegate.environment.oauthAuthorizationClient
		default:
			fatalError("\(type) is not a client for OAuth authorization code granting.")
		}
	}
		
	public static func oauthAuthorizationCodeGrantRequest(for type: AccountType) -> URLRequest {
		let grantingType: OAuthAuthorizationGranting.Type
		switch type {
		case .feedly:
			grantingType = FeedlyAccountDelegate.self
		default:
			fatalError("\(type) does not support OAuth authorization code granting.")
		}
		
		return grantingType.oauthAuthorizationCodeGrantRequest()
	}
	
	public static func requestOAuthAccessToken(with response: OAuthAuthorizationResponse,
											   client: OAuthAuthorizationClient,
											   accountType: AccountType,
											   transport: Transport = URLSession.webserviceTransport(),
											   completion: @escaping (Result<OAuthAuthorizationGrant, Error>) -> ()) {
		let grantingType: OAuthAuthorizationGranting.Type
		
		switch accountType {
		case .feedly:
			grantingType = FeedlyAccountDelegate.self
		default:
			fatalError("\(accountType) does not support OAuth authorization code granting.")
		}
		
		grantingType.requestOAuthAccessToken(with: response, transport: transport, completion: completion)
	}

	public func receiveRemoteNotification(userInfo: [AnyHashable : Any], completion: @escaping () -> Void) {
		delegate.receiveRemoteNotification(for: self, userInfo: userInfo, completion: completion)
	}
	
	public func refreshAll(completion: @escaping (Result<Void, Error>) -> Void) {
		delegate.refreshAll(for: self, completion: completion)
	}

	public func syncArticleStatus(completion: ((Result<Void, Error>) -> Void)? = nil) {
		delegate.sendArticleStatus(for: self) { [unowned self] result in
			switch result {
			case .success:
				self.delegate.refreshArticleStatus(for: self) { result in
					switch result {
					case .success:
						completion?(.success(()))
					case .failure(let error):
						completion?(.failure(error))
					}
				}
			case .failure(let error):
				completion?(.failure(error))
			}
		}
	}
	
	public func importOPML(_ opmlFile: URL, completion: @escaping (Result<Void, Error>) -> Void) {
		guard !delegate.isOPMLImportInProgress else {
			completion(.failure(AccountError.opmlImportInProgress))
			return
		}
		
		delegate.importOPML(for: self, opmlFile: opmlFile) { [weak self] result in
			switch result {
			case .success:
				guard let self = self else { return }
				// Reset the last fetch date to get the article history for the added feeds.
				self.metadata.lastArticleFetchStartTime = nil
				self.delegate.refreshAll(for: self, completion: completion)
			case .failure(let error):
				completion(.failure(error))
			}
		}
		
	}
	
	public func suspendNetwork() {
		delegate.suspendNetwork()
	}
	
	public func suspendDatabase() {
		database.cancelAndSuspend()
		save()
	}

	/// Re-open the SQLite database and allow database calls.
	/// Call this *before* calling resume.
	public func resumeDatabaseAndDelegate() {
		database.resume()
		delegate.resume()
	}

	/// Reload OPML, etc.
	public func resume() {
		fetchAllUnreadCounts()
	}

	public func save() {
		metadataFile.save()
		webFeedMetadataFile.save()
		opmlFile.save()
	}
	
	public func prepareForDeletion() {
		delegate.accountWillBeDeleted(self)
	}

	func loadOPMLItems(_ items: [RSOPMLItem], parentFolder: Folder?) {
		var feedsToAdd = Set<WebFeed>()

		items.forEach { (item) in

			if let feedSpecifier = item.feedSpecifier {
				let feed = newWebFeed(with: feedSpecifier)
				feedsToAdd.insert(feed)
				return
			}

			guard let folderName = item.titleFromAttributes else {
				// Folder doesn’t have a name, so it won’t be created, and its items will go one level up.
				if let itemChildren = item.children {
					loadOPMLItems(itemChildren, parentFolder: parentFolder)
				}
				return
			}

			if let folder = ensureFolder(with: folderName) {
				folder.externalID = item.attributes?["nnw_externalID"] as? String
				if let itemChildren = item.children {
					loadOPMLItems(itemChildren, parentFolder: folder)
				}
			}
		}

		if let parentFolder = parentFolder {
			for feed in feedsToAdd {
				parentFolder.addWebFeed(feed)
			}
		} else {
			for feed in feedsToAdd {
				addWebFeed(feed)
			}
		}
		
	}
	
	public func markArticles(_ articles: Set<Article>, statusKey: ArticleStatus.Key, flag: Bool) -> Set<Article>? {
		return delegate.markArticles(for: self, articles: articles, statusKey: statusKey, flag: flag)
	}

	@discardableResult
	func ensureFolder(with name: String) -> Folder? {
		// TODO: support subfolders, maybe, some day

		if name.isEmpty {
			return nil
		}

		if let folder = existingFolder(with: name) {
			return folder
		}

		let folder = Folder(account: self, name: name)
		folders!.insert(folder)
		structureDidChange()

		postChildrenDidChangeNotification()
		return folder
	}

	public func ensureFolder(withFolderNames folderNames: [String]) -> Folder? {
		// TODO: support subfolders, maybe, some day.
		// Since we don’t, just take the last name and make sure there’s a Folder.

		guard let folderName = folderNames.last else {
			return nil
		}
		return ensureFolder(with: folderName)
	}

	public func existingFolder(withDisplayName displayName: String) -> Folder? {
		return folders?.first(where: { $0.nameForDisplay == displayName })
	}
	
	public func existingFolder(withExternalID externalID: String) -> Folder? {
		return folders?.first(where: { $0.externalID == externalID })
	}
	
	func newWebFeed(with opmlFeedSpecifier: RSOPMLFeedSpecifier) -> WebFeed {
		let feedURL = opmlFeedSpecifier.feedURL
		let metadata = webFeedMetadata(feedURL: feedURL, webFeedID: feedURL)
		let feed = WebFeed(account: self, url: opmlFeedSpecifier.feedURL, metadata: metadata)
		if let feedTitle = opmlFeedSpecifier.title {
			if feed.name == nil {
				feed.name = feedTitle
			}
		}
		return feed
	}

	public func existingWebFeed(withExternalID externalID: String) -> WebFeed? {
		return externalIDToWebFeedDictionary[externalID]
	}
	
	public func addWebFeed(_ feed: WebFeed, to container: Container, completion: @escaping (Result<Void, Error>) -> Void) {
		delegate.addWebFeed(for: self, with: feed, to: container, completion: completion)
	}

	public func createWebFeed(url: String, name: String?, container: Container, completion: @escaping (Result<WebFeed, Error>) -> Void) {
		delegate.createWebFeed(for: self, url: url, name: name, container: container, completion: completion)
	}
	
	func createWebFeed(with name: String?, url: String, webFeedID: String, homePageURL: String?) -> WebFeed {
		let metadata = webFeedMetadata(feedURL: url, webFeedID: webFeedID)
		let feed = WebFeed(account: self, url: url, metadata: metadata)
		feed.name = name
		feed.homePageURL = homePageURL
		return feed
	}
	
	public func removeWebFeed(_ feed: WebFeed, from container: Container, completion: @escaping (Result<Void, Error>) -> Void) {
		delegate.removeWebFeed(for: self, with: feed, from: container, completion: completion)
	}
	
	public func moveWebFeed(_ feed: WebFeed, from: Container, to: Container, completion: @escaping (Result<Void, Error>) -> Void) {
		delegate.moveWebFeed(for: self, with: feed, from: from, to: to, completion: completion)
	}
	
	public func renameWebFeed(_ feed: WebFeed, to name: String, completion: @escaping (Result<Void, Error>) -> Void) {
		delegate.renameWebFeed(for: self, with: feed, to: name, completion: completion)
	}
	
	public func restoreWebFeed(_ feed: WebFeed, container: Container, completion: @escaping (Result<Void, Error>) -> Void) {
		delegate.restoreWebFeed(for: self, feed: feed, container: container, completion: completion)
	}
	
	public func addFolder(_ name: String, completion: @escaping (Result<Folder, Error>) -> Void) {
		delegate.addFolder(for: self, name: name, completion: completion)
	}
	
	public func removeFolder(_ folder: Folder, completion: @escaping (Result<Void, Error>) -> Void) {
		delegate.removeFolder(for: self, with: folder, completion: completion)
	}
	
	public func renameFolder(_ folder: Folder, to name: String, completion: @escaping (Result<Void, Error>) -> Void) {
		delegate.renameFolder(for: self, with: folder, to: name, completion: completion)
	}

	public func restoreFolder(_ folder: Folder, completion: @escaping (Result<Void, Error>) -> Void) {
		delegate.restoreFolder(for: self, folder: folder, completion: completion)
	}
	
	func clearWebFeedMetadata(_ feed: WebFeed) {
		webFeedMetadata[feed.url] = nil
	}
	
	func addFolder(_ folder: Folder) {
		folders!.insert(folder)
		postChildrenDidChangeNotification()
		structureDidChange()
	}
	
	public func updateUnreadCounts(for webFeeds: Set<WebFeed>, completion: VoidCompletionBlock? = nil) {
		fetchUnreadCounts(for: webFeeds, completion: completion)
	}

	public func fetchArticles(_ fetchType: FetchType) throws -> Set<Article> {
		switch fetchType {
		case .starred:
			return try fetchStarredArticles()
		case .unread:
			return try fetchUnreadArticles()
		case .today:
			return try fetchTodayArticles()
		case .folder(let folder, let readFilter):
			if readFilter {
				return try fetchUnreadArticles(folder: folder)
			} else {
				return try fetchArticles(folder: folder)
			}
		case .webFeed(let webFeed):
			return try fetchArticles(webFeed: webFeed)
		case .articleIDs(let articleIDs):
			return try fetchArticles(articleIDs: articleIDs)
		case .search(let searchString):
			return try fetchArticlesMatching(searchString)
		case .searchWithArticleIDs(let searchString, let articleIDs):
			return try fetchArticlesMatchingWithArticleIDs(searchString, articleIDs)
		}
	}

	public func fetchArticlesAsync(_ fetchType: FetchType, _ completion: @escaping ArticleSetResultBlock) {
		switch fetchType {
		case .starred:
			fetchStarredArticlesAsync(completion)
		case .unread:
			fetchUnreadArticlesAsync(completion)
		case .today:
			fetchTodayArticlesAsync(completion)
		case .folder(let folder, let readFilter):
			if readFilter {
				return fetchUnreadArticlesAsync(folder: folder, completion)
			} else {
				return fetchArticlesAsync(folder: folder, completion)
			}
		case .webFeed(let webFeed):
			fetchArticlesAsync(webFeed: webFeed, completion)
		case .articleIDs(let articleIDs):
			fetchArticlesAsync(articleIDs: articleIDs, completion)
		case .search(let searchString):
			fetchArticlesMatchingAsync(searchString, completion)
		case .searchWithArticleIDs(let searchString, let articleIDs):
			return fetchArticlesMatchingWithArticleIDsAsync(searchString, articleIDs, completion)
		}
	}

	public func fetchUnreadCountForToday(_ completion: @escaping SingleUnreadCountCompletionBlock) {
		database.fetchUnreadCountForToday(for: flattenedWebFeeds().webFeedIDs(), completion: completion)
	}

	public func fetchUnreadCountForStarredArticles(_ completion: @escaping SingleUnreadCountCompletionBlock) {
		database.fetchStarredAndUnreadCount(for: flattenedWebFeeds().webFeedIDs(), completion: completion)
	}

	public func fetchUnreadArticleIDs(_ completion: @escaping ArticleIDsCompletionBlock) {
		database.fetchUnreadArticleIDsAsync(webFeedIDs: flattenedWebFeeds().webFeedIDs(), completion: completion)
	}

	public func fetchStarredArticleIDs(_ completion: @escaping ArticleIDsCompletionBlock) {
		database.fetchStarredArticleIDsAsync(webFeedIDs: flattenedWebFeeds().webFeedIDs(), completion: completion)
	}

	/// Fetch articleIDs for articles that we should have, but don’t. These articles are not userDeleted, and they are either (starred) or (newer than the article cutoff date).
	public func fetchArticleIDsForStatusesWithoutArticlesNewerThanCutoffDate(_ completion: @escaping ArticleIDsCompletionBlock) {
		database.fetchArticleIDsForStatusesWithoutArticlesNewerThanCutoffDate(completion)
	}
	
	public func unreadCount(for webFeed: WebFeed) -> Int {
		return unreadCounts[webFeed.webFeedID] ?? 0
	}

	public func setUnreadCount(_ unreadCount: Int, for webFeed: WebFeed) {
		unreadCounts[webFeed.webFeedID] = unreadCount
	}

	public func structureDidChange() {
		// Feeds were added or deleted. Or folders added or deleted.
		// Or feeds inside folders were added or deleted.
		opmlFile.markAsDirty()
		flattenedWebFeedsNeedUpdate = true
		webFeedDictionariesNeedUpdate = true
	}

	func update(_ webFeed: WebFeed, with parsedFeed: ParsedFeed, _ completion: @escaping DatabaseCompletionBlock) {
<<<<<<< HEAD
		// Used only by an On My Mac and iCloud accounts.
=======
		// Used only by an On My Mac or iCloud account.
		precondition(Thread.isMainThread)
		precondition(type == .onMyMac) // TODO: allow iCloud

>>>>>>> db50902c
		webFeed.takeSettings(from: parsedFeed)
		let parsedItems = parsedFeed.items
		guard !parsedItems.isEmpty else {
			completion(nil)
			return
		}

		database.update(with: parsedItems, webFeedID: webFeed.webFeedID) { updateArticlesResult in
			switch updateArticlesResult {
			case .success(let newAndUpdatedArticles):
				self.sendNotificationAbout(newAndUpdatedArticles)
				completion(nil)
			case .failure(let databaseError):
				completion(databaseError)
			}
		}
	}

	func update(webFeedIDsAndItems: [String: Set<ParsedItem>], defaultRead: Bool, completion: @escaping DatabaseCompletionBlock) {
		// Used only by syncing systems.
		precondition(Thread.isMainThread)
		precondition(type != .onMyMac) // TODO: also make sure type != iCloud
		guard !webFeedIDsAndItems.isEmpty else {
			completion(nil)
			return
		}

		database.update(webFeedIDsAndItems: webFeedIDsAndItems, defaultRead: defaultRead) { updateArticlesResult in
			switch updateArticlesResult {
			case .success(let newAndUpdatedArticles):
				self.sendNotificationAbout(newAndUpdatedArticles)
				completion(nil)
			case .failure(let databaseError):
				completion(databaseError)
			}
		}
	}

	@discardableResult
	func update(_ articles: Set<Article>, statusKey: ArticleStatus.Key, flag: Bool) throws -> Set<Article>? {
		// Returns set of Articles whose statuses did change.
		guard !articles.isEmpty, let updatedStatuses = try database.mark(articles, statusKey: statusKey, flag: flag) else {
			return nil
		}
		
		let updatedArticleIDs = updatedStatuses.articleIDs()
		let updatedArticles = Set(articles.filter{ updatedArticleIDs.contains($0.articleID) })
		
		noteStatusesForArticlesDidChange(updatedArticles)
		return updatedArticles
	}

	/// Make sure statuses exist. Any existing statuses won’t be touched.
	/// All created statuses will be marked as read and not starred.
	/// Sends a .StatusesDidChange notification.
	func createStatusesIfNeeded(articleIDs: Set<String>, completion: DatabaseCompletionBlock? = nil) {
		guard !articleIDs.isEmpty else {
			completion?(nil)
			return
		}
		database.createStatusesIfNeeded(articleIDs: articleIDs) { error in
			if let error = error {
				completion?(error)
				return
			}
			self.noteStatusesForArticleIDsDidChange(articleIDs)
			completion?(nil)
		}
	}

	/// Mark articleIDs statuses based on statusKey and flag.
	/// Will create statuses in the database and in memory as needed. Sends a .StatusesDidChange notification.
	func mark(articleIDs: Set<String>, statusKey: ArticleStatus.Key, flag: Bool, completion: DatabaseCompletionBlock? = nil) {
		guard !articleIDs.isEmpty else {
			completion?(nil)
			return
		}
		database.mark(articleIDs: articleIDs, statusKey: statusKey, flag: flag) { error in
			if let error = error {
				completion?(error)
				return
			}
			self.noteStatusesForArticleIDsDidChange(articleIDs)
			completion?(nil)
		}
	}

	/// Mark articleIDs as read. Will create statuses in the database and in memory as needed. Sends a .StatusesDidChange notification.
	func markAsRead(_ articleIDs: Set<String>, completion: DatabaseCompletionBlock? = nil) {
		mark(articleIDs: articleIDs, statusKey: .read, flag: true, completion: completion)
	}

	/// Mark articleIDs as unread. Will create statuses in the database and in memory as needed. Sends a .StatusesDidChange notification.
	func markAsUnread(_ articleIDs: Set<String>, completion: DatabaseCompletionBlock? = nil) {
		mark(articleIDs: articleIDs, statusKey: .read, flag: false, completion: completion)
	}

	/// Mark articleIDs as starred. Will create statuses in the database and in memory as needed. Sends a .StatusesDidChange notification.
	func markAsStarred(_ articleIDs: Set<String>, completion: DatabaseCompletionBlock? = nil) {
		mark(articleIDs: articleIDs, statusKey: .starred, flag: true, completion: completion)
	}

	/// Mark articleIDs as unstarred. Will create statuses in the database and in memory as needed. Sends a .StatusesDidChange notification.
	func markAsUnstarred(_ articleIDs: Set<String>, completion: DatabaseCompletionBlock? = nil) {
		mark(articleIDs: articleIDs, statusKey: .starred, flag: false, completion: completion)
	}

	/// Empty caches that can reasonably be emptied. Call when the app goes in the background, for instance.
	func emptyCaches() {
		database.emptyCaches()
	}

	// MARK: - Container

	public func flattenedWebFeeds() -> Set<WebFeed> {
		assert(Thread.isMainThread)
		if flattenedWebFeedsNeedUpdate {
			updateFlattenedWebFeeds()
		}
		return _flattenedWebFeeds
	}

	public func removeWebFeed(_ webFeed: WebFeed) {
		topLevelWebFeeds.remove(webFeed)
		structureDidChange()
		postChildrenDidChangeNotification()
	}
	
	public func removeFeeds(_ webFeeds: Set<WebFeed>) {
		guard !webFeeds.isEmpty else {
			return
		}
		topLevelWebFeeds.subtract(webFeeds)
		structureDidChange()
		postChildrenDidChangeNotification()
	}
	
	public func addWebFeed(_ webFeed: WebFeed) {
		topLevelWebFeeds.insert(webFeed)
		structureDidChange()
		postChildrenDidChangeNotification()
	}

	func addFeedIfNotInAnyFolder(_ webFeed: WebFeed) {
		if !flattenedWebFeeds().contains(webFeed) {
			addWebFeed(webFeed)
		}
	}
	
	func removeFolder(_ folder: Folder) {
		folders?.remove(folder)
		structureDidChange()
		postChildrenDidChangeNotification()
	}
	
	// MARK: - Debug

	public func debugDropConditionalGetInfo() {
		#if DEBUG
			flattenedWebFeeds().forEach{ $0.debugDropConditionalGetInfo() }
		#endif
	}

	public func debugRunSearch() {
		#if DEBUG
			let t1 = Date()
			let articles = try! fetchArticlesMatching("Brent NetNewsWire")
			let t2 = Date()
			print(t2.timeIntervalSince(t1))
			print(articles.count)
		#endif
	}

	// MARK: - Notifications

	@objc func downloadProgressDidChange(_ note: Notification) {
		guard let noteObject = note.object as? DownloadProgress, noteObject === refreshProgress else {
			return
		}

		refreshInProgress = refreshProgress.numberRemaining > 0
		NotificationCenter.default.post(name: .AccountRefreshProgressDidChange, object: self)
	}
	
	@objc func unreadCountDidChange(_ note: Notification) {
		if let feed = note.object as? WebFeed, feed.account === self {
			updateUnreadCount()
		}
	}
    
    @objc func batchUpdateDidPerform(_ note: Notification) {
		flattenedWebFeedsNeedUpdate = true
		rebuildWebFeedDictionaries()
        updateUnreadCount()
    }

	@objc func childrenDidChange(_ note: Notification) {
		guard let object = note.object else {
			return
		}
		if let account = object as? Account, account === self {
			structureDidChange()
			updateUnreadCount()
		}
		if let folder = object as? Folder, folder.account === self {
			structureDidChange()
		}
	}

	@objc func displayNameDidChange(_ note: Notification) {
		if let folder = note.object as? Folder, folder.account === self {
			structureDidChange()
		}
	}

	// MARK: - Hashable

	public func hash(into hasher: inout Hasher) {
		hasher.combine(accountID)
	}

	// MARK: - Equatable

	public class func ==(lhs: Account, rhs: Account) -> Bool {
		return lhs === rhs
	}
}

// MARK: - AccountMetadataDelegate

extension Account: AccountMetadataDelegate {
	func valueDidChange(_ accountMetadata: AccountMetadata, key: AccountMetadata.CodingKeys) {
		metadataFile.markAsDirty()
	}
}

// MARK: - FeedMetadataDelegate

extension Account: WebFeedMetadataDelegate {

	func valueDidChange(_ feedMetadata: WebFeedMetadata, key: WebFeedMetadata.CodingKeys) {
		webFeedMetadataFile.markAsDirty()
		guard let feed = existingWebFeed(withWebFeedID: feedMetadata.webFeedID) else {
			return
		}
		feed.postFeedSettingDidChangeNotification(key)
	}
}

// MARK: - Fetching (Private)

private extension Account {

	func fetchStarredArticles() throws -> Set<Article> {
		return try database.fetchStarredArticles(flattenedWebFeeds().webFeedIDs())
	}

	func fetchStarredArticlesAsync(_ completion: @escaping ArticleSetResultBlock) {
		database.fetchedStarredArticlesAsync(flattenedWebFeeds().webFeedIDs(), completion)
	}

	func fetchUnreadArticles() throws -> Set<Article> {
		return try fetchUnreadArticles(forContainer: self)
	}

	func fetchUnreadArticlesAsync(_ completion: @escaping ArticleSetResultBlock) {
		fetchUnreadArticlesAsync(forContainer: self, completion)
	}

	func fetchTodayArticles() throws -> Set<Article> {
		return try database.fetchTodayArticles(flattenedWebFeeds().webFeedIDs())
	}

	func fetchTodayArticlesAsync(_ completion: @escaping ArticleSetResultBlock) {
		database.fetchTodayArticlesAsync(flattenedWebFeeds().webFeedIDs(), completion)
	}

	func fetchArticles(folder: Folder) throws -> Set<Article> {
		return try fetchArticles(forContainer: folder)
	}

	func fetchArticlesAsync(folder: Folder, _ completion: @escaping ArticleSetResultBlock) {
		fetchArticlesAsync(forContainer: folder, completion)
	}

	func fetchUnreadArticles(folder: Folder) throws -> Set<Article> {
		return try fetchUnreadArticles(forContainer: folder)
	}

	func fetchUnreadArticlesAsync(folder: Folder, _ completion: @escaping ArticleSetResultBlock) {
		fetchUnreadArticlesAsync(forContainer: folder, completion)
	}

	func fetchArticles(webFeed: WebFeed) throws -> Set<Article> {
		let articles = try database.fetchArticles(webFeed.webFeedID)
		validateUnreadCount(webFeed, articles)
		return articles
	}

	func fetchArticlesAsync(webFeed: WebFeed, _ completion: @escaping ArticleSetResultBlock) {
		database.fetchArticlesAsync(webFeed.webFeedID) { [weak self] articleSetResult in
			switch articleSetResult {
			case .success(let articles):
				self?.validateUnreadCount(webFeed, articles)
				completion(.success(articles))
			case .failure(let databaseError):
				completion(.failure(databaseError))
			}
		}
	}

	func fetchArticlesMatching(_ searchString: String) throws -> Set<Article> {
		return try database.fetchArticlesMatching(searchString, flattenedWebFeeds().webFeedIDs())
	}

	func fetchArticlesMatchingWithArticleIDs(_ searchString: String, _ articleIDs: Set<String>) throws -> Set<Article> {
		return try database.fetchArticlesMatchingWithArticleIDs(searchString, articleIDs)
	}
	
	func fetchArticlesMatchingAsync(_ searchString: String, _ completion: @escaping ArticleSetResultBlock) {
		database.fetchArticlesMatchingAsync(searchString, flattenedWebFeeds().webFeedIDs(), completion)
	}

	func fetchArticlesMatchingWithArticleIDsAsync(_ searchString: String, _ articleIDs: Set<String>, _ completion: @escaping ArticleSetResultBlock) {
		database.fetchArticlesMatchingWithArticleIDsAsync(searchString, articleIDs, completion)
	}

	func fetchArticles(articleIDs: Set<String>) throws -> Set<Article> {
		return try database.fetchArticles(articleIDs: articleIDs)
	}

	func fetchArticlesAsync(articleIDs: Set<String>, _ completion: @escaping ArticleSetResultBlock) {
		return database.fetchArticlesAsync(articleIDs: articleIDs, completion)
	}

	func fetchUnreadArticles(webFeed: WebFeed) throws -> Set<Article> {
		let articles = try database.fetchUnreadArticles(Set([webFeed.webFeedID]))
		validateUnreadCount(webFeed, articles)
		return articles
	}

	func fetchUnreadArticlesAsync(for webFeed: WebFeed, completion: @escaping (Set<Article>) -> Void) {
		//		database.fetchUnreadArticlesAsync(for: Set([feed.feedID])) { [weak self] (articles) in
		//			self?.validateUnreadCount(feed, articles)
		//			callback(articles)
		//		}
	}


	func fetchArticles(forContainer container: Container) throws -> Set<Article> {
		let feeds = container.flattenedWebFeeds()
		let articles = try database.fetchArticles(feeds.webFeedIDs())
		validateUnreadCountsAfterFetchingUnreadArticles(feeds, articles)
		return articles
	}

	func fetchArticlesAsync(forContainer container: Container, _ completion: @escaping ArticleSetResultBlock) {
		let webFeeds = container.flattenedWebFeeds()
		database.fetchArticlesAsync(webFeeds.webFeedIDs()) { [weak self] (articleSetResult) in
			switch articleSetResult {
			case .success(let articles):
				self?.validateUnreadCountsAfterFetchingUnreadArticles(webFeeds, articles)
				completion(.success(articles))
			case .failure(let databaseError):
				completion(.failure(databaseError))
			}
		}
	}

	func fetchUnreadArticles(forContainer container: Container) throws -> Set<Article> {
		let feeds = container.flattenedWebFeeds()
		let articles = try database.fetchUnreadArticles(feeds.webFeedIDs())
		validateUnreadCountsAfterFetchingUnreadArticles(feeds, articles)
		return articles
	}

	func fetchUnreadArticlesAsync(forContainer container: Container, _ completion: @escaping ArticleSetResultBlock) {
		let webFeeds = container.flattenedWebFeeds()
		database.fetchUnreadArticlesAsync(webFeeds.webFeedIDs()) { [weak self] (articleSetResult) in
			switch articleSetResult {
			case .success(let articles):
				self?.validateUnreadCountsAfterFetchingUnreadArticles(webFeeds, articles)
				completion(.success(articles))
			case .failure(let databaseError):
				completion(.failure(databaseError))
			}
		}
	}

	func validateUnreadCountsAfterFetchingUnreadArticles(_ webFeeds: Set<WebFeed>, _ articles: Set<Article>) {
		// Validate unread counts. This was the site of a performance slowdown:
		// it was calling going through the entire list of articles once per feed:
		// feeds.forEach { validateUnreadCount($0, articles) }
		// Now we loop through articles exactly once. This makes a huge difference.

		var unreadCountStorage = [String: Int]() // [WebFeedID: Int]
		for article in articles where !article.status.read {
			unreadCountStorage[article.webFeedID, default: 0] += 1
		}
		webFeeds.forEach { (webFeed) in
			let unreadCount = unreadCountStorage[webFeed.webFeedID, default: 0]
			webFeed.unreadCount = unreadCount
		}
	}

	func validateUnreadCount(_ webFeed: WebFeed, _ articles: Set<Article>) {
		// articles must contain all the unread articles for the feed.
		// The unread number should match the feed’s unread count.

		let feedUnreadCount = articles.reduce(0) { (result, article) -> Int in
			if article.webFeed == webFeed && !article.status.read {
				return result + 1
			}
			return result
		}

		webFeed.unreadCount = feedUnreadCount
	}
}

// MARK: - Private

private extension Account {

	func webFeedMetadata(feedURL: String, webFeedID: String) -> WebFeedMetadata {
		if let d = webFeedMetadata[feedURL] {
			assert(d.delegate === self)
			return d
		}
		let d = WebFeedMetadata(webFeedID: webFeedID)
		d.delegate = self
		webFeedMetadata[feedURL] = d
		return d
	}

	func updateFlattenedWebFeeds() {
		var feeds = Set<WebFeed>()
		feeds.formUnion(topLevelWebFeeds)
		for folder in folders! {
			feeds.formUnion(folder.flattenedWebFeeds())
		}

		_flattenedWebFeeds = feeds
		flattenedWebFeedsNeedUpdate = false
	}

	func rebuildWebFeedDictionaries() {
		var idDictionary = [String: WebFeed]()
		var externalIDDictionary = [String: WebFeed]()
		
		flattenedWebFeeds().forEach { (feed) in
			idDictionary[feed.webFeedID] = feed
			if let externalID = feed.externalID {
				externalIDDictionary[externalID] = feed
			}
		}

		_idToWebFeedDictionary = idDictionary
		_externalIDToWebFeedDictionary = externalIDDictionary
		webFeedDictionariesNeedUpdate = false
	}
    
    func updateUnreadCount() {
		if fetchingAllUnreadCounts {
			return
		}
		var updatedUnreadCount = 0
		for feed in flattenedWebFeeds() {
			updatedUnreadCount += feed.unreadCount
		}
		unreadCount = updatedUnreadCount
    }
    
    func noteStatusesForArticlesDidChange(_ articles: Set<Article>) {
		let feeds = Set(articles.compactMap { $0.webFeed })
		let statuses = Set(articles.map { $0.status })
		let articleIDs = Set(articles.map { $0.articleID })

        // .UnreadCountDidChange notification will get sent to Folder and Account objects,
        // which will update their own unread counts.
        updateUnreadCounts(for: feeds)
        
		NotificationCenter.default.post(name: .StatusesDidChange, object: self, userInfo: [UserInfoKey.statuses: statuses, UserInfoKey.articles: articles, UserInfoKey.articleIDs: articleIDs, UserInfoKey.webFeeds: feeds])
    }

	func noteStatusesForArticleIDsDidChange(_ articleIDs: Set<String>) {
		fetchAllUnreadCounts()
		NotificationCenter.default.post(name: .StatusesDidChange, object: self, userInfo: [UserInfoKey.articleIDs: articleIDs])
	}

	/// Fetch unread counts for zero or more feeds.
	///
	/// Uses the most efficient method based on how many feeds were passed in.
	func fetchUnreadCounts(for feeds: Set<WebFeed>, completion: VoidCompletionBlock?) {
		if feeds.isEmpty {
			completion?()
			return
		}
		if feeds.count == 1, let feed = feeds.first {
			fetchUnreadCount(feed, completion)
		}
		else if feeds.count < 10 {
			fetchUnreadCounts(feeds, completion)
		}
		else {
			fetchAllUnreadCounts(completion)
		}
	}

	func fetchUnreadCount(_ feed: WebFeed, _ completion: VoidCompletionBlock?) {
		database.fetchUnreadCount(feed.webFeedID) { result in
			if let unreadCount = try? result.get() {
				feed.unreadCount = unreadCount
			}
			completion?()
		}
	}

	func fetchUnreadCounts(_ feeds: Set<WebFeed>, _ completion: VoidCompletionBlock?) {
		let webFeedIDs = Set(feeds.map { $0.webFeedID })
		database.fetchUnreadCounts(for: webFeedIDs) { result in
			if let unreadCountDictionary = try? result.get() {
				self.processUnreadCounts(unreadCountDictionary: unreadCountDictionary, feeds: feeds)
			}
			completion?()
		}
	}

	func fetchAllUnreadCounts(_ completion: VoidCompletionBlock? = nil) {
		fetchingAllUnreadCounts = true
		database.fetchAllUnreadCounts { result in
			guard let unreadCountDictionary = try? result.get() else {
				completion?()
				return
			}
			self.processUnreadCounts(unreadCountDictionary: unreadCountDictionary, feeds: self.flattenedWebFeeds())

			self.fetchingAllUnreadCounts = false
			self.updateUnreadCount()

			if !self.isUnreadCountsInitialized {
				self.isUnreadCountsInitialized = true
				self.postUnreadCountDidInitializeNotification()
			}
			completion?()
		}
	}

	func processUnreadCounts(unreadCountDictionary: UnreadCountDictionary, feeds: Set<WebFeed>) {
		for feed in feeds {
			// When the unread count is zero, it won’t appear in unreadCountDictionary.
			let unreadCount = unreadCountDictionary[feed.webFeedID] ?? 0
			feed.unreadCount = unreadCount
		}
	}

	func sendNotificationAbout(_ newAndUpdatedArticles: NewAndUpdatedArticles) {
		var webFeeds = Set<WebFeed>()

		if let newArticles = newAndUpdatedArticles.newArticles {
			webFeeds.formUnion(Set(newArticles.compactMap { $0.webFeed }))
		}
		if let updatedArticles = newAndUpdatedArticles.updatedArticles {
			webFeeds.formUnion(Set(updatedArticles.compactMap { $0.webFeed }))
		}

		var shouldSendNotification = false
		var userInfo = [String: Any]()

		if let newArticles = newAndUpdatedArticles.newArticles, !newArticles.isEmpty {
			shouldSendNotification = true
			userInfo[UserInfoKey.newArticles] = newArticles
			self.updateUnreadCounts(for: webFeeds) {
				NotificationCenter.default.post(name: .DownloadArticlesDidUpdateUnreadCounts, object: self, userInfo: nil)
			}
		}

		if let updatedArticles = newAndUpdatedArticles.updatedArticles, !updatedArticles.isEmpty {
			shouldSendNotification = true
			userInfo[UserInfoKey.updatedArticles] = updatedArticles
		}

		if shouldSendNotification {
			userInfo[UserInfoKey.webFeeds] = webFeeds
			NotificationCenter.default.post(name: .AccountDidDownloadArticles, object: self, userInfo: userInfo)
		}
	}
}

// MARK: - Container Overrides

extension Account {

	public func existingWebFeed(withWebFeedID webFeedID: String) -> WebFeed? {
		return idToWebFeedDictionary[webFeedID]
	}
}

// MARK: - OPMLRepresentable

extension Account: OPMLRepresentable {

	public func OPMLString(indentLevel: Int, allowCustomAttributes: Bool) -> String {
		var s = ""
		for feed in topLevelWebFeeds.sorted() {
			s += feed.OPMLString(indentLevel: indentLevel + 1, allowCustomAttributes: allowCustomAttributes)
		}
		for folder in folders!.sorted() {
			s += folder.OPMLString(indentLevel: indentLevel + 1, allowCustomAttributes: allowCustomAttributes)
		}
		return s
	}
}<|MERGE_RESOLUTION|>--- conflicted
+++ resolved
@@ -261,7 +261,7 @@
 		self.dataFolder = dataFolder
 
 		let databaseFilePath = (dataFolder as NSString).appendingPathComponent("DB.sqlite3")
-		let retentionStyle: ArticlesDatabase.RetentionStyle = type == .onMyMac ? .feedBased : .syncSystem
+		let retentionStyle: ArticlesDatabase.RetentionStyle = (type == .onMyMac || type == .cloudKit) ? .feedBased : .syncSystem
 		self.database = ArticlesDatabase(databaseFilePath: databaseFilePath, accountID: accountID, retentionStyle: retentionStyle)
 
 		switch type {
@@ -429,14 +429,18 @@
 	}
 	
 	public func suspendDatabase() {
+		#if os(iOS)
 		database.cancelAndSuspend()
+		#endif
 		save()
 	}
 
 	/// Re-open the SQLite database and allow database calls.
 	/// Call this *before* calling resume.
 	public func resumeDatabaseAndDelegate() {
+		#if os(iOS)
 		database.resume()
+		#endif
 		delegate.resume()
 	}
 
@@ -702,14 +706,10 @@
 	}
 
 	func update(_ webFeed: WebFeed, with parsedFeed: ParsedFeed, _ completion: @escaping DatabaseCompletionBlock) {
-<<<<<<< HEAD
-		// Used only by an On My Mac and iCloud accounts.
-=======
 		// Used only by an On My Mac or iCloud account.
 		precondition(Thread.isMainThread)
-		precondition(type == .onMyMac) // TODO: allow iCloud
-
->>>>>>> db50902c
+		precondition(type == .onMyMac || type == .cloudKit)
+
 		webFeed.takeSettings(from: parsedFeed)
 		let parsedItems = parsedFeed.items
 		guard !parsedItems.isEmpty else {
