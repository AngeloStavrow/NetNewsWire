//
//  Account.swift
//  DataModel
//
//  Created by Brent Simmons on 7/1/17.
//  Copyright © 2017 Ranchero Software, LLC. All rights reserved.
//

#if os(iOS)
import UIKit
#endif

import Foundation
import RSCore
import Articles
import RSParser
import ArticlesDatabase
import RSWeb

public extension Notification.Name {
	static let AccountRefreshDidBegin = Notification.Name(rawValue: "AccountRefreshDidBegin")
	static let AccountRefreshDidFinish = Notification.Name(rawValue: "AccountRefreshDidFinish")
	static let AccountRefreshProgressDidChange = Notification.Name(rawValue: "AccountRefreshProgressDidChange")
	static let AccountDidDownloadArticles = Notification.Name(rawValue: "AccountDidDownloadArticles")
	static let AccountStateDidChange = Notification.Name(rawValue: "AccountStateDidChange")
	static let StatusesDidChange = Notification.Name(rawValue: "StatusesDidChange")
}

public enum AccountType: Int {
	// Raw values should not change since they’re stored on disk.
	case onMyMac = 1
	case feedly = 16
	case feedbin = 17
	case feedWrangler = 18
	case newsBlur = 19
	case googleReaderCompatible = 20
	// TODO: more
}

public final class Account: DisplayNameProvider, UnreadCountProvider, Container, Hashable {

    public struct UserInfoKey {
		public static let newArticles = "newArticles" // AccountDidDownloadArticles
		public static let updatedArticles = "updatedArticles" // AccountDidDownloadArticles
		public static let statuses = "statuses" // StatusesDidChange
		public static let articles = "articles" // StatusesDidChange
		public static let feeds = "feeds" // AccountDidDownloadArticles, StatusesDidChange
	}

	public static let defaultLocalAccountName: String = {
		let defaultName: String
		#if os(macOS)
		defaultName = NSLocalizedString("On My Mac", comment: "Account name")
		#else
		if UIDevice.current.userInterfaceIdiom == .pad {
			defaultName = NSLocalizedString("On My iPad", comment: "Account name")
		} else {
			defaultName = NSLocalizedString("On My iPhone", comment: "Account name")
		}
		#endif
		
		return defaultName
	}()
	
	public var isDeleted = false
	
	public var account: Account? {
		return self
	}
	public let accountID: String
	public let type: AccountType
	public var nameForDisplay: String {
		guard let name = name, !name.isEmpty else {
			return defaultName
		}
		return name
	}

	public var name: String? {
		get {
			return metadata.name
		}
		set {
			let currentNameForDisplay = nameForDisplay
			if newValue != metadata.name {
				metadata.name = newValue
				if currentNameForDisplay != nameForDisplay {
					postDisplayNameDidChangeNotification()
				}
			}
		}
	}
	public let defaultName: String
	
	public var isActive: Bool {
		get {
			return metadata.isActive
		}
		set {
			if newValue != metadata.isActive {
				metadata.isActive = newValue
				NotificationCenter.default.post(name: .AccountStateDidChange, object: self, userInfo: nil)
			}
		}
	}

	public var topLevelFeeds = Set<Feed>()
	public var folders: Set<Folder>? = Set<Folder>()
	private var feedDictionaryNeedsUpdate = true
	private var _idToFeedDictionary = [String: Feed]()
	var idToFeedDictionary: [String: Feed] {
		if feedDictionaryNeedsUpdate {
			rebuildFeedDictionaries()
		}
		return _idToFeedDictionary
	}

	var username: String? {
		get {
			return metadata.username
		}
		set {
			if newValue != metadata.username {
				metadata.username = newValue
			}
		}
	}
	
	public var endpointURL: URL? {
		get {
			return metadata.endpointURL
		}
		set {
			if newValue != metadata.endpointURL {
				metadata.endpointURL = newValue
			}
		}
	}
	
	private var fetchingAllUnreadCounts = false
	var isUnreadCountsInitialized = false

	let dataFolder: String
	let database: ArticlesDatabase
	var delegate: AccountDelegate
	static let saveQueue = CoalescingQueue(name: "Account Save Queue", interval: 1.0)

	private var unreadCounts = [String: Int]() // [feedID: Int]
	private let opmlFilePath: String

	private var _flattenedFeeds = Set<Feed>()
	private var flattenedFeedsNeedUpdate = true

	private let metadataPath: String
	var metadata = AccountMetadata()
	private var metadataDirty = false {
		didSet {
			queueSaveAccountMetadatafNeeded()
		}
	}

	private let feedMetadataPath: String
	private typealias FeedMetadataDictionary = [String: FeedMetadata]
	private var feedMetadata = FeedMetadataDictionary()
	private var feedMetadataDirty = false {
		didSet {
			queueSaveFeedMetadataIfNeeded()
		}
	}

	private var startingUp = true

	public var dirty = false {
		didSet {
			queueSaveToDiskIfNeeded()
		}
	}

    public var unreadCount = 0 {
        didSet {
            if unreadCount != oldValue {
                postUnreadCountDidChangeNotification()
            }
        }
    }
    
	public var usesTags: Bool {
		return delegate.usesTags
	}
	
	var refreshInProgress = false {
		didSet {
			if refreshInProgress != oldValue {
				if refreshInProgress {
					NotificationCenter.default.post(name: .AccountRefreshDidBegin, object: self)
				}
				else {
					NotificationCenter.default.post(name: .AccountRefreshDidFinish, object: self)
					queueSaveToDiskIfNeeded()
				}
			}
		}
	}

	var refreshProgress: DownloadProgress {
		return delegate.refreshProgress
	}
	
	var supportsSubFolders: Bool {
		return delegate.supportsSubFolders
	}
	
	init?(dataFolder: String, type: AccountType, accountID: String, transport: Transport? = nil) {
		
		switch type {
		case .onMyMac:
			self.delegate = LocalAccountDelegate()
		case .feedbin:
			self.delegate = FeedbinAccountDelegate(dataFolder: dataFolder, transport: transport)
		case .googleReaderCompatible:
			self.delegate = GoogleReaderCompatibleAccountDelegate(dataFolder: dataFolder, transport: transport)
		default:
			fatalError("Only Local and Feedbin accounts are supported")
		}

		self.accountID = accountID
		self.type = type
		self.dataFolder = dataFolder

		self.opmlFilePath = (dataFolder as NSString).appendingPathComponent("Subscriptions.opml")

		let databaseFilePath = (dataFolder as NSString).appendingPathComponent("DB.sqlite3")
		self.database = ArticlesDatabase(databaseFilePath: databaseFilePath, accountID: accountID)

		self.feedMetadataPath = (dataFolder as NSString).appendingPathComponent("FeedMetadata.plist")
		self.metadataPath = (dataFolder as NSString).appendingPathComponent("Settings.plist")

		switch type {
		case .onMyMac:
			defaultName = Account.defaultLocalAccountName
		case .feedly:
			defaultName = "Feedly"
		case .feedbin:
			defaultName = "Feedbin"
		case .feedWrangler:
			defaultName = "FeedWrangler"
		case .newsBlur:
			defaultName = "NewsBlur"
		case .googleReaderCompatible:
			defaultName = "Google Reader Compatible"
		}

		NotificationCenter.default.addObserver(self, selector: #selector(downloadProgressDidChange(_:)), name: .DownloadProgressDidChange, object: nil)
		NotificationCenter.default.addObserver(self, selector: #selector(unreadCountDidChange(_:)), name: .UnreadCountDidChange, object: nil)

        NotificationCenter.default.addObserver(self, selector: #selector(batchUpdateDidPerform(_:)), name: .BatchUpdateDidPerform, object: nil)
		NotificationCenter.default.addObserver(self, selector: #selector(displayNameDidChange(_:)), name: .DisplayNameDidChange, object: nil)
		NotificationCenter.default.addObserver(self, selector: #selector(childrenDidChange(_:)), name: .ChildrenDidChange, object: nil)

		
		pullObjectsFromDisk()
		
		DispatchQueue.main.async {
			self.fetchAllUnreadCounts()
		}

		self.delegate.accountDidInitialize(self)
		startingUp = false
		
	}
	
	// MARK: - API
	
	public func storeCredentials(_ credentials: Credentials) throws {
		guard let server = delegate.server else {
			throw CredentialsError.incompleteCredentials
		}
		
		switch credentials {
		case .basic(let username, _):
			self.username = username
<<<<<<< HEAD
		case .googleBasicLogin(let username, _):
			self.username = username
		case .googleAuthLogin(let username, _):
			self.username = username
=======
		default:
			return
>>>>>>> ce703fd9
		}
		
		try CredentialsManager.storeCredentials(credentials, server: server)
		
		delegate.credentials = credentials
		
	}
	
	public func retrieveBasicCredentials() throws -> Credentials? {
		guard let username = self.username, let server = delegate.server else {
			return nil
		}
		return try CredentialsManager.retrieveBasicCredentials(server: server, username: username)
	}
	
	public func removeBasicCredentials() throws {
		guard let username = self.username, let server = delegate.server else {
			return
		}
		try CredentialsManager.removeBasicCredentials(server: server, username: username)
		self.username = nil
	}
	
	public func retrieveGoogleAuthCredentials() throws -> Credentials? {
		guard let username = self.username, let server = delegate.server else {
			return nil
		}
		return try CredentialsManager.retrieveGoogleAuthCredentials(server: server, username: username)
	}
	
	public func removeGoogleAuthCredentials() throws {
		guard let username = self.username, let server = delegate.server else {
			return
		}
		try CredentialsManager.removeGoogleAuthCredentials(server: server, username: username)
		self.username = nil
	}
	
	public static func validateCredentials(transport: Transport = URLSession.webserviceTransport(), type: AccountType, credentials: Credentials, endpoint: URL? = nil, completion: @escaping (Result<Credentials?, Error>) -> Void) {
		switch type {
		case .onMyMac:
			LocalAccountDelegate.validateCredentials(transport: transport, credentials: credentials, completion: completion)
		case .feedbin:
			FeedbinAccountDelegate.validateCredentials(transport: transport, credentials: credentials, completion: completion)
		case .googleReaderCompatible:
			GoogleReaderCompatibleAccountDelegate.validateCredentials(transport: transport, credentials: credentials, endpoint: endpoint, completion: completion)
		default:
			break
		}
	}

	public func refreshAll(completion: @escaping (Result<Void, Error>) -> Void) {
		self.delegate.refreshAll(for: self, completion: completion)
	}

	public func syncArticleStatus(completion: (() -> Void)? = nil) {
		delegate.sendArticleStatus(for: self) { [unowned self] in
			self.delegate.refreshArticleStatus(for: self) {
				completion?()
			}
		}
	}
	
	public func importOPML(_ opmlFile: URL, completion: @escaping (Result<Void, Error>) -> Void) {
		
		guard !delegate.opmlImportInProgress else {
			completion(.failure(AccountError.opmlImportInProgress))
			return
		}
		
		delegate.importOPML(for: self, opmlFile: opmlFile) { [weak self] result in
			switch result {
			case .success:
				guard let self = self else { return }
				// Reset the last fetch date to get the article history for the added feeds.
				self.metadata.lastArticleFetch = nil
				self.delegate.refreshAll(for: self, completion: completion)
			case .failure(let error):
				completion(.failure(error))
			}
		}
		
	}
	
	public func markArticles(_ articles: Set<Article>, statusKey: ArticleStatus.Key, flag: Bool) -> Set<Article>? {
		return delegate.markArticles(for: self, articles: articles, statusKey: statusKey, flag: flag)
	}

	@discardableResult
	public func ensureFolder(with name: String) -> Folder? {

		// TODO: support subfolders, maybe, some day

		if name.isEmpty {
			return nil
		}

		if let folder = existingFolder(with: name) {
			return folder
		}

		let folder = Folder(account: self, name: name)
		folders!.insert(folder)
		structureDidChange()

		postChildrenDidChangeNotification()
		return folder
	}

	public func ensureFolder(withFolderNames folderNames: [String]) -> Folder? {

		// TODO: support subfolders, maybe, some day.
		// Since we don’t, just take the last name and make sure there’s a Folder.

		guard let folderName = folderNames.last else {
			return nil
		}
		return ensureFolder(with: folderName)
	}

	func newFeed(with opmlFeedSpecifier: RSOPMLFeedSpecifier) -> Feed {
		let feedURL = opmlFeedSpecifier.feedURL
		let metadata = feedMetadata(feedURL: feedURL, feedID: feedURL)
		let feed = Feed(account: self, url: opmlFeedSpecifier.feedURL, metadata: metadata)
		if let feedTitle = opmlFeedSpecifier.title {
			if feed.name == nil {
				feed.name = feedTitle
			}
		}
		return feed
	}

	public func addFeed(_ feed: Feed, to container: Container, completion: @escaping (Result<Void, Error>) -> Void) {
		delegate.addFeed(for: self, with: feed, to: container, completion: completion)
	}

	public func createFeed(url: String, name: String?, container: Container, completion: @escaping (Result<Feed, Error>) -> Void) {
		delegate.createFeed(for: self, url: url, name: name, container: container, completion: completion)
	}
	
	func createFeed(with name: String?, url: String, feedID: String, homePageURL: String?) -> Feed {
		
		let metadata = feedMetadata(feedURL: url, feedID: feedID)
		let feed = Feed(account: self, url: url, metadata: metadata)
		feed.name = name
		feed.homePageURL = homePageURL
		
		return feed
		
	}
	
	public func removeFeed(_ feed: Feed, from container: Container?, completion: @escaping (Result<Void, Error>) -> Void) {
		delegate.removeFeed(for: self, with: feed, from: container, completion: completion)
	}
	
	public func moveFeed(_ feed: Feed, from: Container, to: Container, completion: @escaping (Result<Void, Error>) -> Void) {
		delegate.moveFeed(for: self, with: feed, from: from, to: to, completion: completion)
	}
	
	public func renameFeed(_ feed: Feed, to name: String, completion: @escaping (Result<Void, Error>) -> Void) {
		delegate.renameFeed(for: self, with: feed, to: name, completion: completion)
	}
	
	public func restoreFeed(_ feed: Feed, container: Container, completion: @escaping (Result<Void, Error>) -> Void) {
		delegate.restoreFeed(for: self, feed: feed, container: container, completion: completion)
	}
	
	public func addFolder(_ name: String, completion: @escaping (Result<Folder, Error>) -> Void) {
		delegate.addFolder(for: self, name: name, completion: completion)
	}
	
	public func removeFolder(_ folder: Folder, completion: @escaping (Result<Void, Error>) -> Void) {
		delegate.removeFolder(for: self, with: folder, completion: completion)
	}
	
	public func renameFolder(_ folder: Folder, to name: String, completion: @escaping (Result<Void, Error>) -> Void) {
		delegate.renameFolder(for: self, with: folder, to: name, completion: completion)
	}

	public func restoreFolder(_ folder: Folder, completion: @escaping (Result<Void, Error>) -> Void) {
		delegate.restoreFolder(for: self, folder: folder, completion: completion)
	}
	
	func clearFeedMetadata(_ feed: Feed) {
		feedMetadata[feed.url] = nil
	}
	
	func addFolder(_ folder: Folder) {
		folders!.insert(folder)
		postChildrenDidChangeNotification()
		structureDidChange()
	}
	
	func loadOPML(_ opmlDocument: RSOPMLDocument) {

		guard let children = opmlDocument.children else {
			return
		}
		loadOPMLItems(children, parentFolder: nil)
		structureDidChange()

		DispatchQueue.main.async {
			self.refreshAll() { result in }
		}
		
	}

	public func updateUnreadCounts(for feeds: Set<Feed>) {

		if feeds.isEmpty {
			return
		}
		
		database.fetchUnreadCounts(for: feeds.feedIDs()) { (unreadCountDictionary) in

			for feed in feeds {
				if let unreadCount = unreadCountDictionary[feed.feedID] {
					feed.unreadCount = unreadCount
				}
			}
		}
	}

	public func fetchArticles(forArticleIDs articleIDs: Set<String>) -> Set<Article> {
		return database.fetchArticles(forArticleIDs: articleIDs)
	}
	
	public func fetchArticles(for feed: Feed) -> Set<Article> {

		let articles = database.fetchArticles(for: feed.feedID)
		validateUnreadCount(feed, articles)
		return articles
	}

	public func fetchUnreadArticles(for feed: Feed) -> Set<Article> {

		let articles = database.fetchUnreadArticles(for: Set([feed.feedID]))
		validateUnreadCount(feed, articles)
		return articles
	}

	public func fetchUnreadArticles() -> Set<Article> {

		return fetchUnreadArticles(forContainer: self)
	}

	public func fetchArticles(folder: Folder) -> Set<Article> {

		return fetchUnreadArticles(forContainer: folder)
	}

	public func fetchUnreadArticles(forContainer container: Container) -> Set<Article> {

		let feeds = container.flattenedFeeds()
		let articles = database.fetchUnreadArticles(for: feeds.feedIDs())

		// Validate unread counts. This was the site of a performance slowdown:
		// it was calling going through the entire list of articles once per feed:
		// feeds.forEach { validateUnreadCount($0, articles) }
		// Now we loop through articles exactly once. This makes a huge difference.

		var unreadCountStorage = [String: Int]() // [FeedID: Int]
		articles.forEach { (article) in
			precondition(!article.status.read)
			unreadCountStorage[article.feedID, default: 0] += 1
		}
		feeds.forEach { (feed) in
			let unreadCount = unreadCountStorage[feed.feedID, default: 0]
			feed.unreadCount = unreadCount
		}

		return articles
	}

	public func fetchTodayArticles() -> Set<Article> {

		return database.fetchTodayArticles(for: flattenedFeeds().feedIDs())
	}

	public func fetchStarredArticles() -> Set<Article> {

		return database.fetchStarredArticles(for: flattenedFeeds().feedIDs())
	}

	public func fetchArticlesMatching(_ searchString: String) -> Set<Article> {
		return database.fetchArticlesMatching(searchString, for: flattenedFeeds().feedIDs())
	}

	private func validateUnreadCount(_ feed: Feed, _ articles: Set<Article>) {

		// articles must contain all the unread articles for the feed.
		// The unread number should match the feed’s unread count.

		let feedUnreadCount = articles.reduce(0) { (result, article) -> Int in
			if article.feed == feed && !article.status.read {
				return result + 1
			}
			return result
		}

		feed.unreadCount = feedUnreadCount
	}

	public func fetchUnreadCountForToday(_ callback: @escaping (Int) -> Void) {

		let startOfToday = NSCalendar.startOfToday()
		database.fetchUnreadCount(for: flattenedFeeds().feedIDs(), since: startOfToday, callback: callback)
	}

	public func fetchUnreadCountForStarredArticles(_ callback: @escaping (Int) -> Void) {

		database.fetchStarredAndUnreadCount(for: flattenedFeeds().feedIDs(), callback: callback)
	}

	public func fetchUnreadArticleIDs() -> Set<String> {
		return database.fetchUnreadArticleIDs()
	}
	
	public func fetchStarredArticleIDs() -> Set<String> {
		return database.fetchStarredArticleIDs()
	}
	
	public func fetchArticleIDsForStatusesWithoutArticles() -> Set<String> {
		return database.fetchArticleIDsForStatusesWithoutArticles()
	}

	public func opmlDocument() -> String {
		let escapedTitle = nameForDisplay.rs_stringByEscapingSpecialXMLCharacters()
		let openingText =
		"""
		<?xml version="1.0" encoding="UTF-8"?>
		<!-- OPML generated by NetNewsWire -->
		<opml version="1.1">
		<head>
		<title>\(escapedTitle)</title>
		</head>
		<body>

		"""

		let middleText = OPMLString(indentLevel: 0)

		let closingText =
		"""
				</body>
			</opml>
			"""

		let opml = openingText + middleText + closingText
		return opml
	}

	public func unreadCount(for feed: Feed) -> Int {
		return unreadCounts[feed.feedID] ?? 0
	}

	public func setUnreadCount(_ unreadCount: Int, for feed: Feed) {
		unreadCounts[feed.feedID] = unreadCount
	}

	public func structureDidChange() {
		// Feeds were added or deleted. Or folders added or deleted.
		// Or feeds inside folders were added or deleted.
		if !startingUp {
			dirty = true
		}
		flattenedFeedsNeedUpdate = true
		feedDictionaryNeedsUpdate = true
	}

	func update(_ feed: Feed, with parsedFeed: ParsedFeed, _ completion: @escaping (() -> Void)) {
		feed.takeSettings(from: parsedFeed)
		update(feed, parsedItems: parsedFeed.items, completion)
	}
	
	func update(_ feed: Feed, parsedItems: Set<ParsedItem>, defaultRead: Bool = false, _ completion: @escaping (() -> Void)) {
		
		database.update(feedID: feed.feedID, parsedItems: parsedItems, defaultRead: defaultRead) { (newArticles, updatedArticles) in
			
			var userInfo = [String: Any]()
			if let newArticles = newArticles, !newArticles.isEmpty {
				self.updateUnreadCounts(for: Set([feed]))
				userInfo[UserInfoKey.newArticles] = newArticles
			}
			if let updatedArticles = updatedArticles, !updatedArticles.isEmpty {
				userInfo[UserInfoKey.updatedArticles] = updatedArticles
			}
			userInfo[UserInfoKey.feeds] = Set([feed])
			
			completion()
			
			NotificationCenter.default.post(name: .AccountDidDownloadArticles, object: self, userInfo: userInfo)
		}
		
	}

	func update(_ articles: Set<Article>, statusKey: ArticleStatus.Key, flag: Bool) -> Set<Article>? {
		
		// Returns set of Articles whose statuses did change.
		
		guard let updatedStatuses = database.mark(articles, statusKey: statusKey, flag: flag) else {
			return nil
		}
		
		let updatedArticleIDs = updatedStatuses.articleIDs()
		let updatedArticles = Set(articles.filter{ updatedArticleIDs.contains($0.articleID) })
		
		noteStatusesForArticlesDidChange(updatedArticles)
		return updatedArticles
		
	}

	func ensureStatuses(_ articleIDs: Set<String>, _ statusKey: ArticleStatus.Key, _ flag: Bool) {
		database.ensureStatuses(articleIDs, statusKey, flag)
	}
	
	// MARK: - Container

	public func flattenedFeeds() -> Set<Feed> {
		if flattenedFeedsNeedUpdate {
			updateFlattenedFeeds()
		}
		return _flattenedFeeds
	}

	public func removeFeed(_ feed: Feed) {
		topLevelFeeds.remove(feed)
		structureDidChange()
		postChildrenDidChangeNotification()
	}
	
	public func addFeed(_ feed: Feed) {
		topLevelFeeds.insert(feed)
		structureDidChange()
		postChildrenDidChangeNotification()
	}

	func addFeedIfNotInAnyFolder(_ feed: Feed) {
		if !flattenedFeeds().contains(feed) {
			addFeed(feed)
		}
	}
	
	func removeFolder(_ folder: Folder) {
		folders?.remove(folder)
		structureDidChange()
		postChildrenDidChangeNotification()
	}
	
	// MARK: - Debug

	public func debugDropConditionalGetInfo() {

		#if DEBUG
			flattenedFeeds().forEach{ $0.debugDropConditionalGetInfo() }
		#endif
	}

	public func debugRunSearch() {
		#if DEBUG
			let t1 = Date()
			let articles = fetchArticlesMatching("Brent NetNewsWire")
			let t2 = Date()
			print(t2.timeIntervalSince(t1))
			print(articles.count)
		#endif
	}

	// MARK: - Notifications

	@objc func downloadProgressDidChange(_ note: Notification) {

		guard let noteObject = note.object as? DownloadProgress, noteObject === refreshProgress else {
			return
		}

		refreshInProgress = refreshProgress.numberRemaining > 0
		NotificationCenter.default.post(name: .AccountRefreshProgressDidChange, object: self)
	}
	
	@objc func unreadCountDidChange(_ note: Notification) {
		if let feed = note.object as? Feed, feed.account === self {
			updateUnreadCount()
		}
	}
    
    @objc func batchUpdateDidPerform(_ note: Notification) {

		flattenedFeedsNeedUpdate = true
		rebuildFeedDictionaries()
        updateUnreadCount()
    }

	@objc func childrenDidChange(_ note: Notification) {

		guard let object = note.object else {
			return
		}
		if let account = object as? Account, account === self {
			structureDidChange()
			updateUnreadCount()
		}
		if let folder = object as? Folder, folder.account === self {
			structureDidChange()
		}
	}

	@objc func displayNameDidChange(_ note: Notification) {

		if let folder = note.object as? Folder, folder.account === self {
			structureDidChange()
		}
	}

	@objc func saveToDiskIfNeeded() {

		if dirty && !isDeleted {
			saveToDisk()
		}
	}

	@objc func saveFeedMetadataIfNeeded() {
		if feedMetadataDirty && !isDeleted {
			saveFeedMetadata()
		}
	}

	@objc func saveAccountMetadataIfNeeded() {
		if metadataDirty && !isDeleted {
			saveAccountMetadata()
		}
	}

	// MARK: - Hashable

	public func hash(into hasher: inout Hasher) {
		hasher.combine(accountID)
	}

	// MARK: - Equatable

	public class func ==(lhs: Account, rhs: Account) -> Bool {

		return lhs === rhs
	}
}

// MARK: - AccountMetadataDelegate

extension Account: AccountMetadataDelegate {
	func valueDidChange(_ accountMetadata: AccountMetadata, key: AccountMetadata.CodingKeys) {
		metadataDirty = true
	}
}

// MARK: - FeedMetadataDelegate

extension Account: FeedMetadataDelegate {

	func valueDidChange(_ feedMetadata: FeedMetadata, key: FeedMetadata.CodingKeys) {
		feedMetadataDirty = true
		guard let feed = existingFeed(with: feedMetadata.feedID) else {
			return
		}
		feed.postFeedSettingDidChangeNotification(key)
	}
}

// MARK: - Disk (Private)

private extension Account {
	
	func queueSaveToDiskIfNeeded() {
		Account.saveQueue.add(self, #selector(saveToDiskIfNeeded))
	}

	func pullObjectsFromDisk() {
		loadAccountMetadata()
		loadFeedMetadata()
		loadOPMLFile(path: opmlFilePath)
	}

	func loadAccountMetadata() {
		let url = URL(fileURLWithPath: metadataPath)
		guard let data = try? Data(contentsOf: url) else {
			metadata.delegate = self
			return
		}
		let decoder = PropertyListDecoder()
		metadata = (try? decoder.decode(AccountMetadata.self, from: data)) ?? AccountMetadata()
		metadata.delegate = self
	}

	func loadFeedMetadata() {
		let url = URL(fileURLWithPath: feedMetadataPath)
		guard let data = try? Data(contentsOf: url) else {
			return
		}
		let decoder = PropertyListDecoder()
		feedMetadata = (try? decoder.decode(FeedMetadataDictionary.self, from: data)) ?? FeedMetadataDictionary()
		feedMetadata.values.forEach { $0.delegate = self }
	}

	func loadOPMLFile(path: String) {
		let opmlFileURL = URL(fileURLWithPath: path)
		var fileData: Data?
		do {
			fileData = try Data(contentsOf: opmlFileURL)
		} catch {
			// Commented out because it’s not an error on first run.
			// TODO: make it so we know if it’s first run or not.
			//NSApplication.shared.presentError(error)
			return
		}
		guard let opmlData = fileData else {
			return
		}

		let parserData = ParserData(url: opmlFileURL.absoluteString, data: opmlData)
		var opmlDocument: RSOPMLDocument?

		do {
			opmlDocument = try RSOPMLParser.parseOPML(with: parserData)
		} catch {
			#if os(macOS)
			NSApplication.shared.presentError(error)
			#else
			UIApplication.shared.presentError(error)
			#endif
			return
		}
		guard let parsedOPML = opmlDocument, let children = parsedOPML.children else {
			return
		}

		BatchUpdate.shared.perform {
			loadOPMLItems(children, parentFolder: nil)
		}

	}

	func saveToDisk() {

		dirty = false

		let opmlDocumentString = opmlDocument()
		do {
			let url = URL(fileURLWithPath: opmlFilePath)
			try opmlDocumentString.write(to: url, atomically: true, encoding: .utf8)
		}
		catch let error as NSError {
			#if os(macOS)
			NSApplication.shared.presentError(error)
			#else
			UIApplication.shared.presentError(error)
			#endif
		}
	}

	func queueSaveFeedMetadataIfNeeded() {
		Account.saveQueue.add(self, #selector(saveFeedMetadataIfNeeded))
	}

	private func metadataForOnlySubscribedToFeeds() -> FeedMetadataDictionary {
		let feedIDs = idToFeedDictionary.keys
		return feedMetadata.filter { (feedID: String, metadata: FeedMetadata) -> Bool in
			return feedIDs.contains(metadata.feedID)
		}
	}

	func saveFeedMetadata() {
		feedMetadataDirty = false

		let d = metadataForOnlySubscribedToFeeds()
		let encoder = PropertyListEncoder()
		encoder.outputFormat = .binary
		let url = URL(fileURLWithPath: feedMetadataPath)
		do {
			let data = try encoder.encode(d)
			try data.write(to: url)
		}
		catch {
			assertionFailure(error.localizedDescription)
		}
	}

	func queueSaveAccountMetadatafNeeded() {
		Account.saveQueue.add(self, #selector(saveAccountMetadataIfNeeded))
	}

	func saveAccountMetadata() {
		metadataDirty = false

		let encoder = PropertyListEncoder()
		encoder.outputFormat = .binary
		let url = URL(fileURLWithPath: metadataPath)
		do {
			let data = try encoder.encode(metadata)
			try data.write(to: url)
		}
		catch {
			assertionFailure(error.localizedDescription)
		}
	}
}

// MARK: - Private

private extension Account {

	func feedMetadata(feedURL: String, feedID: String) -> FeedMetadata {
		if let d = feedMetadata[feedURL] {
			assert(d.delegate === self)
			return d
		}
		let d = FeedMetadata(feedID: feedID)
		d.delegate = self
		feedMetadata[feedURL] = d
		return d
	}

	func updateFlattenedFeeds() {
		var feeds = Set<Feed>()
		feeds.formUnion(topLevelFeeds)
		for folder in folders! {
			feeds.formUnion(folder.flattenedFeeds())
		}

		_flattenedFeeds = feeds
		flattenedFeedsNeedUpdate = false
	}

	func rebuildFeedDictionaries() {
		var idDictionary = [String: Feed]()

		flattenedFeeds().forEach { (feed) in
			idDictionary[feed.feedID] = feed
		}

		_idToFeedDictionary = idDictionary
		feedDictionaryNeedsUpdate = false
	}

	func loadOPMLItems(_ items: [RSOPMLItem], parentFolder: Folder?) {

		var feedsToAdd = Set<Feed>()

		items.forEach { (item) in

			if let feedSpecifier = item.feedSpecifier {
				let feed = newFeed(with: feedSpecifier)
				feedsToAdd.insert(feed)
				return
			}

			guard let folderName = item.titleFromAttributes else {
				// Folder doesn’t have a name, so it won’t be created, and its items will go one level up.
				if let itemChildren = item.children {
					loadOPMLItems(itemChildren, parentFolder: parentFolder)
				}
				return
			}

			if let folder = ensureFolder(with: folderName) {
				if let itemChildren = item.children {
					loadOPMLItems(itemChildren, parentFolder: folder)
				}
			}
		}

		if let parentFolder = parentFolder {
			for feed in feedsToAdd {
				parentFolder.addFeed(feed)
			}
		} else {
			for feed in feedsToAdd {
				addFeed(feed)
			}
		}
		
	}
    
    func updateUnreadCount() {
		if fetchingAllUnreadCounts {
			return
		}
		var updatedUnreadCount = 0
		for feed in flattenedFeeds() {
			updatedUnreadCount += feed.unreadCount
		}
		unreadCount = updatedUnreadCount
    }
    
    func noteStatusesForArticlesDidChange(_ articles: Set<Article>) {
        
		let feeds = Set(articles.compactMap { $0.feed })
		let statuses = Set(articles.map { $0.status })
        
        // .UnreadCountDidChange notification will get sent to Folder and Account objects,
        // which will update their own unread counts.
        updateUnreadCounts(for: feeds)
        
        NotificationCenter.default.post(name: .StatusesDidChange, object: self, userInfo: [UserInfoKey.statuses: statuses, UserInfoKey.articles: articles, UserInfoKey.feeds: feeds])
    }

	func fetchAllUnreadCounts() {

		fetchingAllUnreadCounts = true
		database.fetchAllNonZeroUnreadCounts { (unreadCountDictionary) in

			if unreadCountDictionary.isEmpty {
				self.fetchingAllUnreadCounts = false
				self.updateUnreadCount()
				self.isUnreadCountsInitialized = true
				return
			}

			self.flattenedFeeds().forEach{ (feed) in

				// When the unread count is zero, it won’t appear in unreadCountDictionary.

				if let unreadCount = unreadCountDictionary[feed.feedID] {
					feed.unreadCount = unreadCount
				}
				else {
					feed.unreadCount = 0
				}
			}
			self.fetchingAllUnreadCounts = false
			self.updateUnreadCount()
			self.isUnreadCountsInitialized = true
		}
	}
}

// MARK: - Container Overrides

extension Account {

	public func existingFeed(with feedID: String) -> Feed? {

		return idToFeedDictionary[feedID]
	}

}

// MARK: - OPMLRepresentable

extension Account: OPMLRepresentable {

	public func OPMLString(indentLevel: Int) -> String {

		var s = ""
		for feed in topLevelFeeds {
			s += feed.OPMLString(indentLevel: indentLevel + 1)
		}
		for folder in folders! {
			s += folder.OPMLString(indentLevel: indentLevel + 1)
		}
		return s
	}
}<|MERGE_RESOLUTION|>--- conflicted
+++ resolved
@@ -278,16 +278,12 @@
 		
 		switch credentials {
 		case .basic(let username, _):
+		default:
 			self.username = username
-<<<<<<< HEAD
 		case .googleBasicLogin(let username, _):
 			self.username = username
 		case .googleAuthLogin(let username, _):
 			self.username = username
-=======
-		default:
-			return
->>>>>>> ce703fd9
 		}
 		
 		try CredentialsManager.storeCredentials(credentials, server: server)
