--- conflicted
+++ resolved
@@ -353,7 +353,6 @@
 /* End PBXFrameworksBuildPhase section */
 
 /* Begin PBXGroup section */
-<<<<<<< HEAD
 		3BF610C323571CD4000EF978 /* FeedWrangler */ = {
 			isa = PBXGroup;
 			children = (
@@ -367,7 +366,8 @@
 				3BF6119323578F55000EF978 /* FeedWranglerFeedItemsRequest.swift */,
 			);
 			path = FeedWrangler;
-=======
+			sourceTree = "<group>";
+		};
 		5111D71C2357534700737D45 /* Feedbin */ = {
 			isa = PBXGroup;
 			children = (
@@ -376,7 +376,6 @@
 				51D5875D227F643C00900287 /* AccountFeedbinFolderSyncTest.swift */,
 			);
 			path = Feedbin;
->>>>>>> 579717dd
 			sourceTree = "<group>";
 		};
 		515E4EB12324FF7D0057B0E7 /* Credentials */ = {
