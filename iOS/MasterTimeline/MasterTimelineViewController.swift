--- conflicted
+++ resolved
@@ -450,11 +450,7 @@
 		
 		let prototypeID = "prototype"
 		let status = ArticleStatus(articleID: prototypeID, read: false, starred: false, userDeleted: false, dateArrived: Date())
-<<<<<<< HEAD
-		let prototypeArticle = Article(accountID: prototypeID, articleID: prototypeID, webFeedID: prototypeID, uniqueID: prototypeID, title: longTitle, contentHTML: nil, contentText: nil, url: nil, externalURL: nil, summary: nil, imageURL: nil, bannerImageURL: nil, datePublished: nil, dateModified: nil, authors: nil, attachments: nil, status: status)
-=======
-		let prototypeArticle = Article(accountID: prototypeID, articleID: prototypeID, feedID: prototypeID, uniqueID: prototypeID, title: longTitle, contentHTML: nil, contentText: nil, url: nil, externalURL: nil, summary: nil, imageURL: nil, bannerImageURL: nil, datePublished: nil, dateModified: nil, authors: nil, status: status)
->>>>>>> 3ead2c63
+		let prototypeArticle = Article(accountID: prototypeID, articleID: prototypeID, webFeedID: prototypeID, uniqueID: prototypeID, title: longTitle, contentHTML: nil, contentText: nil, url: nil, externalURL: nil, summary: nil, imageURL: nil, bannerImageURL: nil, datePublished: nil, dateModified: nil, authors: nil, status: status)
 		
 		let prototypeCellData = MasterTimelineCellData(article: prototypeArticle, showFeedName: true, feedName: "Prototype Feed Name", iconImage: nil, showIcon: false, featuredImage: nil, numberOfLines: numberOfTextLines, iconSize: iconSize)
 		
