<?xml version="1.0" encoding="UTF-8"?>
<document type="com.apple.InterfaceBuilder3.CocoaTouch.Storyboard.XIB" version="3.0" toolsVersion="16096" targetRuntime="iOS.CocoaTouch" propertyAccessControl="none" useAutolayout="YES" useTraitCollections="YES" useSafeAreas="YES" colorMatched="YES" initialViewController="9cW-lu-HoC">
    <device id="retina6_1" orientation="portrait" appearance="light"/>
    <dependencies>
<<<<<<< HEAD
        <plugIn identifier="com.apple.InterfaceBuilder.IBCocoaTouchPlugin" version="16086"/>
=======
        <plugIn identifier="com.apple.InterfaceBuilder.IBCocoaTouchPlugin" version="16087"/>
>>>>>>> f7bdf9d4
        <capability name="Named colors" minToolsVersion="9.0"/>
        <capability name="Safe area layout guides" minToolsVersion="9.0"/>
        <capability name="documents saved in the Xcode 8 format" minToolsVersion="8.0"/>
    </dependencies>
    <scenes>
        <!--Settings-->
        <scene sceneID="gUB-2F-Iar">
            <objects>
                <tableViewController storyboardIdentifier="SettingsViewController" clearsSelectionOnViewWillAppear="NO" id="a0p-rk-skQ" customClass="SettingsViewController" customModule="NetNewsWire" customModuleProvider="target" sceneMemberID="viewController">
                    <tableView key="view" clipsSubviews="YES" contentMode="scaleToFill" alwaysBounceVertical="YES" dataMode="static" style="insetGrouped" separatorStyle="default" rowHeight="-1" estimatedRowHeight="-1" sectionHeaderHeight="18" sectionFooterHeight="18" id="Wxa-ac-xiE">
                        <rect key="frame" x="0.0" y="0.0" width="414" height="896"/>
                        <autoresizingMask key="autoresizingMask" widthSizable="YES" heightSizable="YES"/>
                        <sections>
                            <tableViewSection headerTitle="Notifications, Badge, Data, &amp; More" id="Bmb-Oi-RZK">
                                <cells>
                                    <tableViewCell clipsSubviews="YES" contentMode="scaleToFill" preservesSuperviewLayoutMargins="YES" selectionStyle="default" indentationWidth="10" textLabel="F9H-Kr-npj" style="IBUITableViewCellStyleDefault" id="zvg-7C-BlH" customClass="VibrantTableViewCell" customModule="NetNewsWire" customModuleProvider="target">
                                        <rect key="frame" x="20" y="55.5" width="374" height="44"/>
                                        <autoresizingMask key="autoresizingMask"/>
                                        <tableViewCellContentView key="contentView" opaque="NO" clipsSubviews="YES" multipleTouchEnabled="YES" contentMode="center" preservesSuperviewLayoutMargins="YES" insetsLayoutMarginsFromSafeArea="NO" tableViewCell="zvg-7C-BlH" id="Tqk-Tu-E6K">
                                            <rect key="frame" x="0.0" y="0.0" width="374" height="44"/>
                                            <autoresizingMask key="autoresizingMask"/>
                                            <subviews>
                                                <label opaque="NO" multipleTouchEnabled="YES" contentMode="left" insetsLayoutMarginsFromSafeArea="NO" text="Open System Settings" textAlignment="natural" lineBreakMode="tailTruncation" baselineAdjustment="alignBaselines" adjustsFontForContentSizeCategory="YES" adjustsFontSizeToFit="NO" id="F9H-Kr-npj">
                                                    <rect key="frame" x="20" y="0.0" width="334" height="44"/>
                                                    <autoresizingMask key="autoresizingMask"/>
                                                    <fontDescription key="fontDescription" style="UICTFontTextStyleBody"/>
                                                    <nil key="textColor"/>
                                                    <nil key="highlightedColor"/>
                                                </label>
                                            </subviews>
                                        </tableViewCellContentView>
                                    </tableViewCell>
                                </cells>
                            </tableViewSection>
                            <tableViewSection headerTitle="Accounts" id="0ac-Ze-Dh4">
                                <cells>
                                    <tableViewCell clipsSubviews="YES" contentMode="scaleToFill" preservesSuperviewLayoutMargins="YES" selectionStyle="default" accessoryType="disclosureIndicator" indentationWidth="10" textLabel="6sn-wY-hHH" style="IBUITableViewCellStyleDefault" id="XHc-rQ-7FK" customClass="VibrantTableViewCell" customModule="NetNewsWire" customModuleProvider="target">
                                        <rect key="frame" x="20" y="155.5" width="374" height="44"/>
                                        <autoresizingMask key="autoresizingMask"/>
                                        <tableViewCellContentView key="contentView" opaque="NO" clipsSubviews="YES" multipleTouchEnabled="YES" contentMode="center" preservesSuperviewLayoutMargins="YES" insetsLayoutMarginsFromSafeArea="NO" tableViewCell="XHc-rQ-7FK" id="nmL-EM-Bsi">
                                            <rect key="frame" x="0.0" y="0.0" width="343" height="44"/>
                                            <autoresizingMask key="autoresizingMask"/>
                                            <subviews>
                                                <label opaque="NO" multipleTouchEnabled="YES" contentMode="left" insetsLayoutMarginsFromSafeArea="NO" text="Add Account" textAlignment="natural" lineBreakMode="tailTruncation" baselineAdjustment="alignBaselines" adjustsFontForContentSizeCategory="YES" adjustsFontSizeToFit="NO" id="6sn-wY-hHH">
                                                    <rect key="frame" x="20" y="0.0" width="315" height="44"/>
                                                    <autoresizingMask key="autoresizingMask"/>
                                                    <fontDescription key="fontDescription" style="UICTFontTextStyleBody"/>
                                                    <nil key="textColor"/>
                                                    <nil key="highlightedColor"/>
                                                </label>
                                            </subviews>
                                        </tableViewCellContentView>
                                    </tableViewCell>
                                </cells>
                            </tableViewSection>
                            <tableViewSection headerTitle="Feeds" id="hAC-uA-RbS">
                                <cells>
                                    <tableViewCell clipsSubviews="YES" contentMode="scaleToFill" preservesSuperviewLayoutMargins="YES" selectionStyle="default" indentationWidth="10" textLabel="4Hg-B3-zAE" style="IBUITableViewCellStyleDefault" id="glf-Pg-s3P" customClass="VibrantTableViewCell" customModule="NetNewsWire" customModuleProvider="target">
                                        <rect key="frame" x="20" y="255.5" width="374" height="44"/>
                                        <autoresizingMask key="autoresizingMask"/>
                                        <tableViewCellContentView key="contentView" opaque="NO" clipsSubviews="YES" multipleTouchEnabled="YES" contentMode="center" preservesSuperviewLayoutMargins="YES" insetsLayoutMarginsFromSafeArea="NO" tableViewCell="glf-Pg-s3P" id="bPA-43-Oqh">
                                            <rect key="frame" x="0.0" y="0.0" width="374" height="44"/>
                                            <autoresizingMask key="autoresizingMask"/>
                                            <subviews>
                                                <label opaque="NO" multipleTouchEnabled="YES" contentMode="left" insetsLayoutMarginsFromSafeArea="NO" text="Import Subscriptions" textAlignment="natural" lineBreakMode="tailTruncation" baselineAdjustment="alignBaselines" adjustsFontForContentSizeCategory="YES" adjustsFontSizeToFit="NO" id="4Hg-B3-zAE">
                                                    <rect key="frame" x="20" y="0.0" width="334" height="44"/>
                                                    <autoresizingMask key="autoresizingMask"/>
                                                    <fontDescription key="fontDescription" style="UICTFontTextStyleBody"/>
                                                    <nil key="textColor"/>
                                                    <nil key="highlightedColor"/>
                                                </label>
                                            </subviews>
                                        </tableViewCellContentView>
                                    </tableViewCell>
                                    <tableViewCell clipsSubviews="YES" contentMode="scaleToFill" preservesSuperviewLayoutMargins="YES" selectionStyle="default" indentationWidth="10" textLabel="25J-iX-3at" style="IBUITableViewCellStyleDefault" id="qke-Ha-PXl" customClass="VibrantTableViewCell" customModule="NetNewsWire" customModuleProvider="target">
                                        <rect key="frame" x="20" y="299.5" width="374" height="44"/>
                                        <autoresizingMask key="autoresizingMask"/>
                                        <tableViewCellContentView key="contentView" opaque="NO" clipsSubviews="YES" multipleTouchEnabled="YES" contentMode="center" preservesSuperviewLayoutMargins="YES" insetsLayoutMarginsFromSafeArea="NO" tableViewCell="qke-Ha-PXl" id="pZi-ck-RV5">
                                            <rect key="frame" x="0.0" y="0.0" width="374" height="44"/>
                                            <autoresizingMask key="autoresizingMask"/>
                                            <subviews>
                                                <label opaque="NO" multipleTouchEnabled="YES" contentMode="left" insetsLayoutMarginsFromSafeArea="NO" text="Export Subscriptions" textAlignment="natural" lineBreakMode="tailTruncation" baselineAdjustment="alignBaselines" adjustsFontForContentSizeCategory="YES" adjustsFontSizeToFit="NO" id="25J-iX-3at">
                                                    <rect key="frame" x="20" y="0.0" width="334" height="44"/>
                                                    <autoresizingMask key="autoresizingMask"/>
                                                    <fontDescription key="fontDescription" style="UICTFontTextStyleBody"/>
                                                    <nil key="textColor"/>
                                                    <nil key="highlightedColor"/>
                                                </label>
                                            </subviews>
                                        </tableViewCellContentView>
                                    </tableViewCell>
                                    <tableViewCell clipsSubviews="YES" contentMode="scaleToFill" preservesSuperviewLayoutMargins="YES" selectionStyle="default" indentationWidth="10" textLabel="dXN-Mw-yf2" style="IBUITableViewCellStyleDefault" id="F0L-Ut-reX" customClass="VibrantTableViewCell" customModule="NetNewsWire" customModuleProvider="target">
                                        <rect key="frame" x="20" y="343.5" width="374" height="44"/>
                                        <autoresizingMask key="autoresizingMask"/>
                                        <tableViewCellContentView key="contentView" opaque="NO" clipsSubviews="YES" multipleTouchEnabled="YES" contentMode="center" preservesSuperviewLayoutMargins="YES" insetsLayoutMarginsFromSafeArea="NO" tableViewCell="F0L-Ut-reX" id="5SX-M2-2jR">
                                            <rect key="frame" x="0.0" y="0.0" width="374" height="44"/>
                                            <autoresizingMask key="autoresizingMask"/>
                                            <subviews>
                                                <label opaque="NO" multipleTouchEnabled="YES" contentMode="left" insetsLayoutMarginsFromSafeArea="NO" text="Add NetNewsWire News Feed" textAlignment="natural" lineBreakMode="tailTruncation" baselineAdjustment="alignBaselines" adjustsFontForContentSizeCategory="YES" adjustsFontSizeToFit="NO" id="dXN-Mw-yf2">
                                                    <rect key="frame" x="20" y="0.0" width="334" height="44"/>
                                                    <autoresizingMask key="autoresizingMask"/>
                                                    <fontDescription key="fontDescription" style="UICTFontTextStyleBody"/>
                                                    <nil key="textColor"/>
                                                    <nil key="highlightedColor"/>
                                                </label>
                                            </subviews>
                                        </tableViewCellContentView>
                                    </tableViewCell>
                                </cells>
                            </tableViewSection>
                            <tableViewSection headerTitle="Timeline" id="9Pk-Y8-JVJ">
                                <cells>
                                    <tableViewCell clipsSubviews="YES" contentMode="scaleToFill" preservesSuperviewLayoutMargins="YES" selectionStyle="none" indentationWidth="10" id="MpA-w1-Wwh" customClass="VibrantTableViewCell" customModule="NetNewsWire" customModuleProvider="target">
                                        <rect key="frame" x="20" y="443.5" width="374" height="44"/>
                                        <autoresizingMask key="autoresizingMask"/>
                                        <tableViewCellContentView key="contentView" opaque="NO" clipsSubviews="YES" multipleTouchEnabled="YES" contentMode="center" preservesSuperviewLayoutMargins="YES" insetsLayoutMarginsFromSafeArea="NO" tableViewCell="MpA-w1-Wwh" id="GhU-ib-Mz8">
                                            <rect key="frame" x="0.0" y="0.0" width="374" height="44"/>
                                            <autoresizingMask key="autoresizingMask"/>
                                            <subviews>
                                                <label opaque="NO" userInteractionEnabled="NO" contentMode="left" horizontalHuggingPriority="251" verticalHuggingPriority="251" horizontalCompressionResistancePriority="250" text="Sort Oldest to Newest" textAlignment="natural" lineBreakMode="tailTruncation" numberOfLines="0" baselineAdjustment="alignBaselines" adjustsFontForContentSizeCategory="YES" adjustsFontSizeToFit="NO" translatesAutoresizingMaskIntoConstraints="NO" id="c9W-IF-u6i" customClass="VibrantLabel" customModule="NetNewsWire" customModuleProvider="target">
                                                    <rect key="frame" x="20" y="11" width="169" height="22"/>
                                                    <fontDescription key="fontDescription" style="UICTFontTextStyleBody"/>
                                                    <nil key="textColor"/>
                                                    <nil key="highlightedColor"/>
                                                </label>
                                                <switch opaque="NO" contentMode="scaleToFill" horizontalHuggingPriority="750" verticalHuggingPriority="750" contentHorizontalAlignment="center" contentVerticalAlignment="center" translatesAutoresizingMaskIntoConstraints="NO" id="Keq-Np-l9O">
                                                    <rect key="frame" x="307" y="6.5" width="51" height="31"/>
                                                    <color key="onTintColor" name="primaryAccentColor"/>
                                                    <connections>
                                                        <action selector="switchTimelineOrder:" destination="a0p-rk-skQ" eventType="valueChanged" id="ARp-jk-sAo"/>
                                                    </connections>
                                                </switch>
                                            </subviews>
                                            <constraints>
                                                <constraint firstItem="Keq-Np-l9O" firstAttribute="top" relation="greaterThanOrEqual" secondItem="GhU-ib-Mz8" secondAttribute="top" constant="6" id="B0w-Jk-LsD"/>
                                                <constraint firstItem="Keq-Np-l9O" firstAttribute="centerY" secondItem="GhU-ib-Mz8" secondAttribute="centerY" id="Fn1-4L-3Mu"/>
                                                <constraint firstItem="c9W-IF-u6i" firstAttribute="top" secondItem="GhU-ib-Mz8" secondAttribute="topMargin" id="I6I-av-62X"/>
                                                <constraint firstAttribute="bottomMargin" secondItem="c9W-IF-u6i" secondAttribute="bottom" id="RKN-iP-jvM"/>
                                                <constraint firstAttribute="trailing" secondItem="Keq-Np-l9O" secondAttribute="trailing" constant="18" id="Ry8-Ww-bwT"/>
                                                <constraint firstItem="Keq-Np-l9O" firstAttribute="leading" relation="greaterThanOrEqual" secondItem="c9W-IF-u6i" secondAttribute="trailing" constant="8" id="crw-aM-cVp"/>
                                                <constraint firstItem="c9W-IF-u6i" firstAttribute="leading" secondItem="GhU-ib-Mz8" secondAttribute="leadingMargin" id="hcX-Ao-zHb"/>
                                                <constraint firstAttribute="bottom" relation="greaterThanOrEqual" secondItem="Keq-Np-l9O" secondAttribute="bottom" constant="6" id="zNh-Vc-Ryn"/>
                                            </constraints>
                                        </tableViewCellContentView>
                                    </tableViewCell>
                                    <tableViewCell clipsSubviews="YES" contentMode="scaleToFill" preservesSuperviewLayoutMargins="YES" selectionStyle="none" indentationWidth="10" id="f7r-AZ-aDn" customClass="VibrantTableViewCell" customModule="NetNewsWire" customModuleProvider="target">
                                        <rect key="frame" x="20" y="487.5" width="374" height="44"/>
                                        <autoresizingMask key="autoresizingMask"/>
                                        <tableViewCellContentView key="contentView" opaque="NO" clipsSubviews="YES" multipleTouchEnabled="YES" contentMode="center" preservesSuperviewLayoutMargins="YES" insetsLayoutMarginsFromSafeArea="NO" tableViewCell="f7r-AZ-aDn" id="KHC-cc-tOC">
                                            <rect key="frame" x="0.0" y="0.0" width="374" height="44"/>
                                            <autoresizingMask key="autoresizingMask"/>
                                            <subviews>
                                                <label opaque="NO" userInteractionEnabled="NO" contentMode="left" horizontalHuggingPriority="251" verticalHuggingPriority="251" horizontalCompressionResistancePriority="250" text="Group by Feed" textAlignment="natural" lineBreakMode="tailTruncation" baselineAdjustment="alignBaselines" adjustsFontForContentSizeCategory="YES" adjustsFontSizeToFit="NO" translatesAutoresizingMaskIntoConstraints="NO" id="cit-i1-0Hp" customClass="VibrantLabel" customModule="NetNewsWire" customModuleProvider="target">
                                                    <rect key="frame" x="20" y="11" width="113" height="22"/>
                                                    <fontDescription key="fontDescription" style="UICTFontTextStyleBody"/>
                                                    <nil key="textColor"/>
                                                    <nil key="highlightedColor"/>
                                                </label>
                                                <switch opaque="NO" contentMode="scaleToFill" horizontalHuggingPriority="750" verticalHuggingPriority="750" contentHorizontalAlignment="center" contentVerticalAlignment="center" translatesAutoresizingMaskIntoConstraints="NO" id="JNi-Wz-RbU">
                                                    <rect key="frame" x="307" y="6.5" width="51" height="31"/>
                                                    <color key="onTintColor" name="primaryAccentColor"/>
                                                    <connections>
                                                        <action selector="switchGroupByFeed:" destination="a0p-rk-skQ" eventType="valueChanged" id="Bxb-Jq-EEi"/>
                                                    </connections>
                                                </switch>
                                            </subviews>
                                            <constraints>
                                                <constraint firstAttribute="trailing" secondItem="JNi-Wz-RbU" secondAttribute="trailing" constant="18" id="99y-MA-Qbl"/>
                                                <constraint firstAttribute="bottom" relation="greaterThanOrEqual" secondItem="JNi-Wz-RbU" secondAttribute="bottom" constant="6" id="Jls-0y-9cd"/>
                                                <constraint firstItem="JNi-Wz-RbU" firstAttribute="top" relation="greaterThanOrEqual" secondItem="KHC-cc-tOC" secondAttribute="top" constant="6" id="Qoi-uf-HDC"/>
                                                <constraint firstItem="JNi-Wz-RbU" firstAttribute="leading" relation="greaterThanOrEqual" secondItem="cit-i1-0Hp" secondAttribute="trailing" constant="8" id="SaK-1e-1Mg"/>
                                                <constraint firstItem="cit-i1-0Hp" firstAttribute="bottom" secondItem="KHC-cc-tOC" secondAttribute="bottomMargin" id="cHk-g1-Wsg"/>
                                                <constraint firstItem="JNi-Wz-RbU" firstAttribute="centerY" secondItem="KHC-cc-tOC" secondAttribute="centerY" id="idT-LP-oPt"/>
                                                <constraint firstItem="cit-i1-0Hp" firstAttribute="leading" secondItem="KHC-cc-tOC" secondAttribute="leadingMargin" id="lXq-t5-hoi"/>
                                                <constraint firstItem="cit-i1-0Hp" firstAttribute="top" secondItem="KHC-cc-tOC" secondAttribute="topMargin" id="ojH-3E-wea"/>
                                            </constraints>
                                        </tableViewCellContentView>
                                    </tableViewCell>
                                    <tableViewCell clipsSubviews="YES" contentMode="scaleToFill" preservesSuperviewLayoutMargins="YES" selectionStyle="none" indentationWidth="10" id="5wo-fM-0l6" customClass="VibrantTableViewCell" customModule="NetNewsWire" customModuleProvider="target">
                                        <rect key="frame" x="20" y="531.5" width="374" height="44"/>
                                        <autoresizingMask key="autoresizingMask"/>
                                        <tableViewCellContentView key="contentView" opaque="NO" clipsSubviews="YES" multipleTouchEnabled="YES" contentMode="center" preservesSuperviewLayoutMargins="YES" insetsLayoutMarginsFromSafeArea="NO" tableViewCell="5wo-fM-0l6" id="XAn-lK-LoN">
                                            <rect key="frame" x="0.0" y="0.0" width="374" height="44"/>
                                            <autoresizingMask key="autoresizingMask"/>
                                            <subviews>
                                                <label opaque="NO" userInteractionEnabled="NO" contentMode="left" horizontalHuggingPriority="251" verticalHuggingPriority="251" horizontalCompressionResistancePriority="749" text="Refresh to Clear Read Articles" textAlignment="natural" lineBreakMode="tailTruncation" numberOfLines="0" baselineAdjustment="alignBaselines" adjustsFontForContentSizeCategory="YES" adjustsFontSizeToFit="NO" translatesAutoresizingMaskIntoConstraints="NO" id="KtJ-tk-DlD">
                                                    <rect key="frame" x="20" y="11" width="229" height="22"/>
                                                    <fontDescription key="fontDescription" style="UICTFontTextStyleBody"/>
                                                    <nil key="textColor"/>
                                                    <nil key="highlightedColor"/>
                                                </label>
                                                <switch opaque="NO" contentMode="scaleToFill" horizontalHuggingPriority="750" verticalHuggingPriority="750" contentHorizontalAlignment="center" contentVerticalAlignment="center" translatesAutoresizingMaskIntoConstraints="NO" id="duV-CN-JmH">
                                                    <rect key="frame" x="307" y="6.5" width="51" height="31"/>
                                                    <color key="onTintColor" name="primaryAccentColor"/>
                                                    <connections>
                                                        <action selector="switchClearsReadArticles:" destination="a0p-rk-skQ" eventType="valueChanged" id="Nel-mq-9fP"/>
                                                    </connections>
                                                </switch>
                                            </subviews>
                                            <constraints>
                                                <constraint firstItem="KtJ-tk-DlD" firstAttribute="top" secondItem="XAn-lK-LoN" secondAttribute="topMargin" id="3mX-9g-2Bp"/>
                                                <constraint firstItem="KtJ-tk-DlD" firstAttribute="leading" secondItem="XAn-lK-LoN" secondAttribute="leadingMargin" id="AOT-A0-ak0"/>
                                                <constraint firstItem="duV-CN-JmH" firstAttribute="top" relation="greaterThanOrEqual" secondItem="XAn-lK-LoN" secondAttribute="top" constant="6" id="FeD-Le-7bK"/>
                                                <constraint firstAttribute="bottom" relation="greaterThanOrEqual" secondItem="duV-CN-JmH" secondAttribute="bottom" constant="6" id="MJP-qB-ivU"/>
                                                <constraint firstAttribute="trailing" secondItem="duV-CN-JmH" secondAttribute="trailing" constant="18" id="Qkh-LF-zez"/>
                                                <constraint firstItem="duV-CN-JmH" firstAttribute="leading" relation="greaterThanOrEqual" secondItem="KtJ-tk-DlD" secondAttribute="trailing" constant="8" id="cCz-fb-lta"/>
                                                <constraint firstItem="duV-CN-JmH" firstAttribute="centerY" secondItem="XAn-lK-LoN" secondAttribute="centerY" id="eui-vJ-Bp8"/>
                                                <constraint firstAttribute="bottomMargin" secondItem="KtJ-tk-DlD" secondAttribute="bottom" id="iyQ-7h-MT3"/>
                                            </constraints>
                                        </tableViewCellContentView>
                                    </tableViewCell>
                                    <tableViewCell clipsSubviews="YES" contentMode="scaleToFill" preservesSuperviewLayoutMargins="YES" selectionStyle="default" accessoryType="disclosureIndicator" indentationWidth="10" id="8Gj-qz-NMY" customClass="VibrantBasicTableViewCell" customModule="NetNewsWire" customModuleProvider="target">
                                        <rect key="frame" x="20" y="575.5" width="374" height="44"/>
                                        <autoresizingMask key="autoresizingMask"/>
                                        <tableViewCellContentView key="contentView" opaque="NO" clipsSubviews="YES" multipleTouchEnabled="YES" contentMode="center" preservesSuperviewLayoutMargins="YES" insetsLayoutMarginsFromSafeArea="NO" tableViewCell="8Gj-qz-NMY" id="OTe-tG-sb4">
                                            <rect key="frame" x="0.0" y="0.0" width="343" height="44"/>
                                            <autoresizingMask key="autoresizingMask"/>
                                            <subviews>
                                                <label opaque="NO" userInteractionEnabled="NO" contentMode="left" horizontalHuggingPriority="251" verticalHuggingPriority="251" text="Timeline Layout" textAlignment="natural" lineBreakMode="tailTruncation" baselineAdjustment="alignBaselines" adjustsFontForContentSizeCategory="YES" adjustsFontSizeToFit="NO" translatesAutoresizingMaskIntoConstraints="NO" id="YHt-eS-KrX">
                                                    <rect key="frame" x="20" y="11.5" width="120.5" height="21"/>
                                                    <fontDescription key="fontDescription" style="UICTFontTextStyleBody"/>
                                                    <nil key="textColor"/>
                                                    <nil key="highlightedColor"/>
                                                </label>
                                            </subviews>
                                            <constraints>
                                                <constraint firstItem="YHt-eS-KrX" firstAttribute="centerY" secondItem="OTe-tG-sb4" secondAttribute="centerY" id="HpK-qo-s57"/>
                                                <constraint firstItem="YHt-eS-KrX" firstAttribute="leading" secondItem="OTe-tG-sb4" secondAttribute="leadingMargin" id="STg-aB-F7n"/>
                                            </constraints>
                                        </tableViewCellContentView>
                                        <connections>
                                            <outlet property="label" destination="YHt-eS-KrX" id="zaC-7C-hda"/>
                                        </connections>
                                    </tableViewCell>
                                </cells>
                            </tableViewSection>
                            <tableViewSection headerTitle="Articles" id="TRr-Ew-IvU">
                                <cells>
                                    <tableViewCell clipsSubviews="YES" contentMode="scaleToFill" preservesSuperviewLayoutMargins="YES" selectionStyle="none" indentationWidth="10" id="SXs-NQ-y3U" customClass="VibrantTableViewCell" customModule="NetNewsWire" customModuleProvider="target">
                                        <rect key="frame" x="20" y="675.5" width="374" height="44"/>
                                        <autoresizingMask key="autoresizingMask"/>
                                        <tableViewCellContentView key="contentView" opaque="NO" clipsSubviews="YES" multipleTouchEnabled="YES" contentMode="center" preservesSuperviewLayoutMargins="YES" insetsLayoutMarginsFromSafeArea="NO" tableViewCell="SXs-NQ-y3U" id="BpI-Hz-KH2">
                                            <rect key="frame" x="0.0" y="0.0" width="374" height="44"/>
                                            <autoresizingMask key="autoresizingMask"/>
                                            <subviews>
                                                <label opaque="NO" userInteractionEnabled="NO" contentMode="left" horizontalHuggingPriority="251" verticalHuggingPriority="251" horizontalCompressionResistancePriority="749" text="Confirm Mark All as Read" textAlignment="natural" lineBreakMode="tailTruncation" numberOfLines="0" baselineAdjustment="alignBaselines" adjustsFontForContentSizeCategory="YES" adjustsFontSizeToFit="NO" translatesAutoresizingMaskIntoConstraints="NO" id="5tY-5k-v2g">
                                                    <rect key="frame" x="20" y="11" width="192.5" height="22"/>
                                                    <fontDescription key="fontDescription" style="UICTFontTextStyleBody"/>
                                                    <nil key="textColor"/>
                                                    <nil key="highlightedColor"/>
                                                </label>
                                                <switch opaque="NO" contentMode="scaleToFill" horizontalHuggingPriority="750" verticalHuggingPriority="750" contentHorizontalAlignment="center" contentVerticalAlignment="center" on="YES" translatesAutoresizingMaskIntoConstraints="NO" id="UOo-9z-IuL">
                                                    <rect key="frame" x="307" y="6.5" width="51" height="31"/>
                                                    <color key="onTintColor" name="primaryAccentColor"/>
                                                    <connections>
                                                        <action selector="switchConfirmMarkAllAsRead:" destination="a0p-rk-skQ" eventType="valueChanged" id="7wW-hF-2OY"/>
                                                    </connections>
                                                </switch>
                                            </subviews>
                                            <constraints>
                                                <constraint firstItem="5tY-5k-v2g" firstAttribute="top" secondItem="BpI-Hz-KH2" secondAttribute="topMargin" id="K3n-tK-0tu"/>
                                                <constraint firstItem="UOo-9z-IuL" firstAttribute="leading" relation="greaterThanOrEqual" secondItem="5tY-5k-v2g" secondAttribute="trailing" constant="8" id="KeP-ft-0GH"/>
                                                <constraint firstAttribute="bottom" relation="greaterThanOrEqual" secondItem="UOo-9z-IuL" secondAttribute="bottom" constant="6" id="RUM-9w-Q3y"/>
                                                <constraint firstItem="UOo-9z-IuL" firstAttribute="centerY" secondItem="BpI-Hz-KH2" secondAttribute="centerY" id="V2L-l3-s1E"/>
                                                <constraint firstAttribute="bottomMargin" secondItem="5tY-5k-v2g" secondAttribute="bottom" id="VeZ-P7-kQW"/>
                                                <constraint firstAttribute="trailing" secondItem="UOo-9z-IuL" secondAttribute="trailing" constant="18" id="mNk-x8-oJx"/>
                                                <constraint firstItem="UOo-9z-IuL" firstAttribute="top" relation="greaterThanOrEqual" secondItem="BpI-Hz-KH2" secondAttribute="top" constant="6" id="tps-aV-CKA"/>
                                                <constraint firstItem="5tY-5k-v2g" firstAttribute="leading" secondItem="BpI-Hz-KH2" secondAttribute="leadingMargin" id="v4X-Nd-cpC"/>
                                            </constraints>
                                        </tableViewCellContentView>
                                    </tableViewCell>
                                    <tableViewCell clipsSubviews="YES" contentMode="scaleToFill" preservesSuperviewLayoutMargins="YES" selectionStyle="none" indentationWidth="10" id="WR6-xo-ty2" customClass="VibrantTableViewCell" customModule="NetNewsWire" customModuleProvider="target">
                                        <rect key="frame" x="20" y="719.5" width="374" height="44"/>
                                        <autoresizingMask key="autoresizingMask"/>
                                        <tableViewCellContentView key="contentView" opaque="NO" clipsSubviews="YES" multipleTouchEnabled="YES" contentMode="center" preservesSuperviewLayoutMargins="YES" insetsLayoutMarginsFromSafeArea="NO" tableViewCell="WR6-xo-ty2" id="zX8-l2-bVH">
                                            <rect key="frame" x="0.0" y="0.0" width="374" height="44"/>
                                            <autoresizingMask key="autoresizingMask"/>
                                            <subviews>
                                                <label opaque="NO" userInteractionEnabled="NO" contentMode="left" horizontalHuggingPriority="251" verticalHuggingPriority="251" horizontalCompressionResistancePriority="749" verticalCompressionResistancePriority="751" text="Enable Full Screen Articles" textAlignment="natural" lineBreakMode="tailTruncation" numberOfLines="0" baselineAdjustment="alignBaselines" adjustsFontForContentSizeCategory="YES" adjustsFontSizeToFit="NO" translatesAutoresizingMaskIntoConstraints="NO" id="79e-5s-vd0">
                                                    <rect key="frame" x="20" y="11" width="203.5" height="15.5"/>
                                                    <fontDescription key="fontDescription" style="UICTFontTextStyleBody"/>
                                                    <nil key="textColor"/>
                                                    <nil key="highlightedColor"/>
                                                </label>
                                                <switch opaque="NO" contentMode="scaleToFill" horizontalHuggingPriority="750" verticalHuggingPriority="750" contentHorizontalAlignment="center" contentVerticalAlignment="center" translatesAutoresizingMaskIntoConstraints="NO" id="2Md-2E-7Z4">
                                                    <rect key="frame" x="305" y="6" width="51" height="25.5"/>
                                                    <color key="onTintColor" name="primaryAccentColor"/>
                                                    <connections>
                                                        <action selector="switchFullscreenArticles:" destination="a0p-rk-skQ" eventType="valueChanged" id="5fa-Ad-e0j"/>
                                                    </connections>
                                                </switch>
                                                <label opaque="NO" userInteractionEnabled="NO" contentMode="left" horizontalHuggingPriority="251" verticalHuggingPriority="251" horizontalCompressionResistancePriority="749" text="Tap the article top bar to enter Full Screen. Tap the top or bottom to exit." textAlignment="natural" lineBreakMode="tailTruncation" numberOfLines="0" baselineAdjustment="alignBaselines" adjustsFontForContentSizeCategory="YES" adjustsFontSizeToFit="NO" translatesAutoresizingMaskIntoConstraints="NO" id="a30-nc-ZS4">
                                                    <rect key="frame" x="20" y="33" width="263" height="0.0"/>
                                                    <fontDescription key="fontDescription" style="UICTFontTextStyleFootnote"/>
                                                    <nil key="textColor"/>
                                                    <nil key="highlightedColor"/>
                                                </label>
                                            </subviews>
                                            <constraints>
                                                <constraint firstItem="2Md-2E-7Z4" firstAttribute="centerY" secondItem="79e-5s-vd0" secondAttribute="centerY" id="3KV-rT-Dfb"/>
                                                <constraint firstItem="a30-nc-ZS4" firstAttribute="leading" secondItem="zX8-l2-bVH" secondAttribute="leadingMargin" id="52y-SY-gbp"/>
                                                <constraint firstItem="79e-5s-vd0" firstAttribute="top" secondItem="zX8-l2-bVH" secondAttribute="topMargin" id="9bF-Q1-sYE"/>
                                                <constraint firstItem="2Md-2E-7Z4" firstAttribute="leading" relation="greaterThanOrEqual" secondItem="a30-nc-ZS4" secondAttribute="trailing" constant="8" id="E9l-8S-WBL"/>
                                                <constraint firstAttribute="trailing" secondItem="2Md-2E-7Z4" secondAttribute="trailing" constant="20" id="ELH-06-H2j"/>
                                                <constraint firstItem="2Md-2E-7Z4" firstAttribute="top" relation="greaterThanOrEqual" secondItem="zX8-l2-bVH" secondAttribute="top" constant="6" id="aBe-aC-mva"/>
                                                <constraint firstItem="a30-nc-ZS4" firstAttribute="bottom" secondItem="zX8-l2-bVH" secondAttribute="bottomMargin" id="b3g-at-rjh"/>
                                                <constraint firstItem="2Md-2E-7Z4" firstAttribute="leading" relation="greaterThanOrEqual" secondItem="79e-5s-vd0" secondAttribute="trailing" constant="8" id="lUn-8D-X20"/>
                                                <constraint firstItem="79e-5s-vd0" firstAttribute="leading" secondItem="zX8-l2-bVH" secondAttribute="leadingMargin" id="tdZ-30-ACC"/>
                                                <constraint firstItem="a30-nc-ZS4" firstAttribute="top" secondItem="79e-5s-vd0" secondAttribute="bottom" constant="6.5" id="wuJ-LG-d6p"/>
                                            </constraints>
                                        </tableViewCellContentView>
                                    </tableViewCell>
                                </cells>
                            </tableViewSection>
                            <tableViewSection headerTitle="Appearance" id="TkH-4v-yhk">
                                <cells>
                                    <tableViewCell clipsSubviews="YES" contentMode="scaleToFill" preservesSuperviewLayoutMargins="YES" selectionStyle="default" accessoryType="disclosureIndicator" indentationWidth="10" id="EvG-yE-gDF" customClass="VibrantBasicTableViewCell" customModule="NetNewsWire" customModuleProvider="target">
                                        <rect key="frame" x="20" y="819.5" width="374" height="44"/>
                                        <autoresizingMask key="autoresizingMask"/>
                                        <tableViewCellContentView key="contentView" opaque="NO" clipsSubviews="YES" multipleTouchEnabled="YES" contentMode="center" preservesSuperviewLayoutMargins="YES" insetsLayoutMarginsFromSafeArea="NO" tableViewCell="EvG-yE-gDF" id="wBN-zJ-6pN">
                                            <rect key="frame" x="0.0" y="0.0" width="343" height="44"/>
                                            <autoresizingMask key="autoresizingMask"/>
                                            <subviews>
                                                <label opaque="NO" userInteractionEnabled="NO" contentMode="left" horizontalHuggingPriority="251" verticalHuggingPriority="251" text="Color Palette" textAlignment="natural" lineBreakMode="tailTruncation" baselineAdjustment="alignBaselines" adjustsFontForContentSizeCategory="YES" adjustsFontSizeToFit="NO" translatesAutoresizingMaskIntoConstraints="NO" id="2Fp-li-dGP">
                                                    <rect key="frame" x="20" y="11.5" width="99" height="21"/>
                                                    <fontDescription key="fontDescription" style="UICTFontTextStyleBody"/>
                                                    <nil key="textColor"/>
                                                    <nil key="highlightedColor"/>
                                                </label>
                                                <label opaque="NO" userInteractionEnabled="NO" contentMode="left" horizontalHuggingPriority="251" verticalHuggingPriority="251" text="Automatic" textAlignment="natural" lineBreakMode="tailTruncation" baselineAdjustment="alignBaselines" adjustsFontForContentSizeCategory="YES" adjustsFontSizeToFit="NO" translatesAutoresizingMaskIntoConstraints="NO" id="16m-Ns-Y8V">
                                                    <rect key="frame" x="257" y="11.5" width="78" height="21"/>
                                                    <fontDescription key="fontDescription" style="UICTFontTextStyleBody"/>
                                                    <nil key="textColor"/>
                                                    <nil key="highlightedColor"/>
                                                </label>
                                            </subviews>
                                            <constraints>
                                                <constraint firstItem="16m-Ns-Y8V" firstAttribute="trailing" secondItem="wBN-zJ-6pN" secondAttribute="trailingMargin" id="R1e-JV-gyn"/>
                                                <constraint firstItem="16m-Ns-Y8V" firstAttribute="centerY" secondItem="wBN-zJ-6pN" secondAttribute="centerY" id="SXW-Hv-5bK"/>
                                                <constraint firstItem="2Fp-li-dGP" firstAttribute="leading" secondItem="wBN-zJ-6pN" secondAttribute="leadingMargin" id="g40-ob-1IK"/>
                                                <constraint firstItem="2Fp-li-dGP" firstAttribute="centerY" secondItem="wBN-zJ-6pN" secondAttribute="centerY" id="geh-mE-9X7"/>
                                            </constraints>
                                        </tableViewCellContentView>
                                        <connections>
                                            <outlet property="detail" destination="16m-Ns-Y8V" id="Z0c-2s-usf"/>
                                            <outlet property="label" destination="2Fp-li-dGP" id="gyE-t6-U2X"/>
                                        </connections>
                                    </tableViewCell>
                                </cells>
                            </tableViewSection>
                            <tableViewSection headerTitle="Help" id="CS8-fJ-ghn">
                                <cells>
                                    <tableViewCell clipsSubviews="YES" contentMode="scaleToFill" preservesSuperviewLayoutMargins="YES" selectionStyle="default" indentationWidth="10" textLabel="uGk-2d-oFc" style="IBUITableViewCellStyleDefault" id="Tle-IV-D40" customClass="VibrantTableViewCell" customModule="NetNewsWire" customModuleProvider="target">
                                        <rect key="frame" x="20" y="919.5" width="374" height="44"/>
                                        <autoresizingMask key="autoresizingMask"/>
                                        <tableViewCellContentView key="contentView" opaque="NO" clipsSubviews="YES" multipleTouchEnabled="YES" contentMode="center" preservesSuperviewLayoutMargins="YES" insetsLayoutMarginsFromSafeArea="NO" tableViewCell="Tle-IV-D40" id="IJD-ZB-8Wm">
                                            <rect key="frame" x="0.0" y="0.0" width="374" height="44"/>
                                            <autoresizingMask key="autoresizingMask"/>
                                            <subviews>
                                                <label opaque="NO" multipleTouchEnabled="YES" contentMode="left" insetsLayoutMarginsFromSafeArea="NO" text="NetNewsWire Help" textAlignment="natural" lineBreakMode="tailTruncation" baselineAdjustment="alignBaselines" adjustsFontForContentSizeCategory="YES" adjustsFontSizeToFit="NO" id="uGk-2d-oFc">
                                                    <rect key="frame" x="20" y="0.0" width="334" height="44"/>
                                                    <autoresizingMask key="autoresizingMask"/>
                                                    <fontDescription key="fontDescription" style="UICTFontTextStyleBody"/>
                                                    <nil key="textColor"/>
                                                    <nil key="highlightedColor"/>
                                                </label>
                                            </subviews>
                                        </tableViewCellContentView>
                                    </tableViewCell>
                                    <tableViewCell clipsSubviews="YES" contentMode="scaleToFill" preservesSuperviewLayoutMargins="YES" selectionStyle="default" indentationWidth="10" textLabel="6G3-yV-Eyh" style="IBUITableViewCellStyleDefault" id="Tbf-fE-nfx" customClass="VibrantTableViewCell" customModule="NetNewsWire" customModuleProvider="target">
                                        <rect key="frame" x="20" y="963.5" width="374" height="44"/>
                                        <autoresizingMask key="autoresizingMask"/>
                                        <tableViewCellContentView key="contentView" opaque="NO" clipsSubviews="YES" multipleTouchEnabled="YES" contentMode="center" preservesSuperviewLayoutMargins="YES" insetsLayoutMarginsFromSafeArea="NO" tableViewCell="Tbf-fE-nfx" id="beV-vI-g3r">
                                            <rect key="frame" x="0.0" y="0.0" width="374" height="44"/>
                                            <autoresizingMask key="autoresizingMask"/>
                                            <subviews>
                                                <label opaque="NO" multipleTouchEnabled="YES" contentMode="left" insetsLayoutMarginsFromSafeArea="NO" text="Website" textAlignment="natural" lineBreakMode="tailTruncation" baselineAdjustment="alignBaselines" adjustsFontForContentSizeCategory="YES" adjustsFontSizeToFit="NO" id="6G3-yV-Eyh">
                                                    <rect key="frame" x="20" y="0.0" width="334" height="44"/>
                                                    <autoresizingMask key="autoresizingMask"/>
                                                    <fontDescription key="fontDescription" style="UICTFontTextStyleBody"/>
                                                    <nil key="textColor"/>
                                                    <nil key="highlightedColor"/>
                                                </label>
                                            </subviews>
                                        </tableViewCellContentView>
                                    </tableViewCell>
                                    <tableViewCell clipsSubviews="YES" contentMode="scaleToFill" preservesSuperviewLayoutMargins="YES" selectionStyle="default" indentationWidth="10" textLabel="lfL-bQ-sOp" style="IBUITableViewCellStyleDefault" id="mFn-fE-zqa" customClass="VibrantTableViewCell" customModule="NetNewsWire" customModuleProvider="target">
                                        <rect key="frame" x="20" y="1007.5" width="374" height="44"/>
                                        <autoresizingMask key="autoresizingMask"/>
                                        <tableViewCellContentView key="contentView" opaque="NO" clipsSubviews="YES" multipleTouchEnabled="YES" contentMode="center" preservesSuperviewLayoutMargins="YES" insetsLayoutMarginsFromSafeArea="NO" tableViewCell="mFn-fE-zqa" id="jTe-mf-MRj">
                                            <rect key="frame" x="0.0" y="0.0" width="374" height="44"/>
                                            <autoresizingMask key="autoresizingMask"/>
                                            <subviews>
                                                <label opaque="NO" multipleTouchEnabled="YES" contentMode="left" insetsLayoutMarginsFromSafeArea="NO" text="How To Support NetNewsWire" textAlignment="natural" lineBreakMode="tailTruncation" baselineAdjustment="alignBaselines" adjustsFontForContentSizeCategory="YES" adjustsFontSizeToFit="NO" id="lfL-bQ-sOp">
                                                    <rect key="frame" x="15" y="0.0" width="351" height="44"/>
                                                    <autoresizingMask key="autoresizingMask"/>
                                                    <fontDescription key="fontDescription" style="UICTFontTextStyleBody"/>
                                                    <nil key="textColor"/>
                                                    <nil key="highlightedColor"/>
                                                </label>
                                            </subviews>
                                        </tableViewCellContentView>
                                    </tableViewCell>
                                    <tableViewCell clipsSubviews="YES" contentMode="scaleToFill" preservesSuperviewLayoutMargins="YES" selectionStyle="default" indentationWidth="10" textLabel="DDJ-8P-3YY" style="IBUITableViewCellStyleDefault" id="iGs-ze-4gQ" customClass="VibrantTableViewCell" customModule="NetNewsWire" customModuleProvider="target">
                                        <rect key="frame" x="20" y="1051.5" width="374" height="44"/>
                                        <autoresizingMask key="autoresizingMask"/>
                                        <tableViewCellContentView key="contentView" opaque="NO" clipsSubviews="YES" multipleTouchEnabled="YES" contentMode="center" preservesSuperviewLayoutMargins="YES" insetsLayoutMarginsFromSafeArea="NO" tableViewCell="iGs-ze-4gQ" id="EqZ-rF-N0l">
                                            <rect key="frame" x="0.0" y="0.0" width="374" height="44"/>
                                            <autoresizingMask key="autoresizingMask"/>
                                            <subviews>
                                                <label opaque="NO" multipleTouchEnabled="YES" contentMode="left" insetsLayoutMarginsFromSafeArea="NO" text="GitHub Repository" textAlignment="natural" lineBreakMode="tailTruncation" baselineAdjustment="alignBaselines" adjustsFontForContentSizeCategory="YES" adjustsFontSizeToFit="NO" id="DDJ-8P-3YY">
                                                    <rect key="frame" x="15" y="0.0" width="351" height="44"/>
                                                    <autoresizingMask key="autoresizingMask"/>
                                                    <fontDescription key="fontDescription" style="UICTFontTextStyleBody"/>
                                                    <nil key="textColor"/>
                                                    <nil key="highlightedColor"/>
                                                </label>
                                            </subviews>
                                        </tableViewCellContentView>
                                    </tableViewCell>
                                    <tableViewCell clipsSubviews="YES" contentMode="scaleToFill" preservesSuperviewLayoutMargins="YES" selectionStyle="default" indentationWidth="10" textLabel="DsV-Qv-X4K" style="IBUITableViewCellStyleDefault" id="taJ-sg-wnU" customClass="VibrantTableViewCell" customModule="NetNewsWire" customModuleProvider="target">
                                        <rect key="frame" x="20" y="1095.5" width="374" height="44"/>
                                        <autoresizingMask key="autoresizingMask"/>
                                        <tableViewCellContentView key="contentView" opaque="NO" clipsSubviews="YES" multipleTouchEnabled="YES" contentMode="center" preservesSuperviewLayoutMargins="YES" insetsLayoutMarginsFromSafeArea="NO" tableViewCell="taJ-sg-wnU" id="axB-si-1KM">
                                            <rect key="frame" x="0.0" y="0.0" width="374" height="44"/>
                                            <autoresizingMask key="autoresizingMask"/>
                                            <subviews>
                                                <label opaque="NO" multipleTouchEnabled="YES" contentMode="left" insetsLayoutMarginsFromSafeArea="NO" text="Bug Tracker" textAlignment="natural" lineBreakMode="tailTruncation" baselineAdjustment="alignBaselines" adjustsFontForContentSizeCategory="YES" adjustsFontSizeToFit="NO" id="DsV-Qv-X4K">
                                                    <rect key="frame" x="15" y="0.0" width="351" height="44"/>
                                                    <autoresizingMask key="autoresizingMask"/>
                                                    <fontDescription key="fontDescription" style="UICTFontTextStyleBody"/>
                                                    <nil key="textColor"/>
                                                    <nil key="highlightedColor"/>
                                                </label>
                                            </subviews>
                                        </tableViewCellContentView>
                                    </tableViewCell>
                                    <tableViewCell clipsSubviews="YES" contentMode="scaleToFill" preservesSuperviewLayoutMargins="YES" selectionStyle="default" indentationWidth="10" textLabel="zMz-hU-UYU" style="IBUITableViewCellStyleDefault" id="OXi-cg-ab9" customClass="VibrantTableViewCell" customModule="NetNewsWire" customModuleProvider="target">
                                        <rect key="frame" x="20" y="1139.5" width="374" height="44"/>
                                        <autoresizingMask key="autoresizingMask"/>
                                        <tableViewCellContentView key="contentView" opaque="NO" clipsSubviews="YES" multipleTouchEnabled="YES" contentMode="center" preservesSuperviewLayoutMargins="YES" insetsLayoutMarginsFromSafeArea="NO" tableViewCell="OXi-cg-ab9" id="npR-a0-9wv">
                                            <rect key="frame" x="0.0" y="0.0" width="374" height="44"/>
                                            <autoresizingMask key="autoresizingMask"/>
                                            <subviews>
                                                <label opaque="NO" multipleTouchEnabled="YES" contentMode="left" insetsLayoutMarginsFromSafeArea="NO" text="Technotes" textAlignment="natural" lineBreakMode="tailTruncation" baselineAdjustment="alignBaselines" adjustsFontForContentSizeCategory="YES" adjustsFontSizeToFit="NO" id="zMz-hU-UYU">
                                                    <rect key="frame" x="15" y="0.0" width="351" height="44"/>
                                                    <autoresizingMask key="autoresizingMask"/>
                                                    <fontDescription key="fontDescription" style="UICTFontTextStyleBody"/>
                                                    <nil key="textColor"/>
                                                    <nil key="highlightedColor"/>
                                                </label>
                                            </subviews>
                                        </tableViewCellContentView>
                                    </tableViewCell>
                                    <tableViewCell clipsSubviews="YES" contentMode="scaleToFill" preservesSuperviewLayoutMargins="YES" selectionStyle="default" indentationWidth="10" textLabel="T7x-zl-6Yf" style="IBUITableViewCellStyleDefault" id="VpI-0o-3Px" customClass="VibrantTableViewCell" customModule="NetNewsWire" customModuleProvider="target">
                                        <rect key="frame" x="20" y="1183.5" width="374" height="44"/>
                                        <autoresizingMask key="autoresizingMask"/>
                                        <tableViewCellContentView key="contentView" opaque="NO" clipsSubviews="YES" multipleTouchEnabled="YES" contentMode="center" preservesSuperviewLayoutMargins="YES" insetsLayoutMarginsFromSafeArea="NO" tableViewCell="VpI-0o-3Px" id="xRH-i4-vne">
                                            <rect key="frame" x="0.0" y="0.0" width="374" height="44"/>
                                            <autoresizingMask key="autoresizingMask"/>
                                            <subviews>
                                                <label opaque="NO" multipleTouchEnabled="YES" contentMode="left" insetsLayoutMarginsFromSafeArea="NO" text="NetNewsWire Slack" textAlignment="natural" lineBreakMode="tailTruncation" baselineAdjustment="alignBaselines" adjustsFontForContentSizeCategory="YES" adjustsFontSizeToFit="NO" id="T7x-zl-6Yf">
                                                    <rect key="frame" x="15" y="0.0" width="351" height="44"/>
                                                    <autoresizingMask key="autoresizingMask"/>
                                                    <fontDescription key="fontDescription" style="UICTFontTextStyleBody"/>
                                                    <nil key="textColor"/>
                                                    <nil key="highlightedColor"/>
                                                </label>
                                            </subviews>
                                        </tableViewCellContentView>
                                    </tableViewCell>
                                    <tableViewCell clipsSubviews="YES" contentMode="scaleToFill" preservesSuperviewLayoutMargins="YES" selectionStyle="default" accessoryType="disclosureIndicator" indentationWidth="10" textLabel="NeD-y8-KrM" style="IBUITableViewCellStyleDefault" id="TIX-yK-rC6" customClass="VibrantTableViewCell" customModule="NetNewsWire" customModuleProvider="target">
                                        <rect key="frame" x="20" y="1227.5" width="374" height="44"/>
                                        <autoresizingMask key="autoresizingMask"/>
                                        <tableViewCellContentView key="contentView" opaque="NO" clipsSubviews="YES" multipleTouchEnabled="YES" contentMode="center" preservesSuperviewLayoutMargins="YES" insetsLayoutMarginsFromSafeArea="NO" tableViewCell="TIX-yK-rC6" id="qr8-EN-Ofg">
                                            <rect key="frame" x="0.0" y="0.0" width="355" height="44"/>
                                            <autoresizingMask key="autoresizingMask"/>
                                            <subviews>
                                                <label opaque="NO" multipleTouchEnabled="YES" contentMode="left" insetsLayoutMarginsFromSafeArea="NO" text="About NetNewsWire" textAlignment="natural" lineBreakMode="tailTruncation" baselineAdjustment="alignBaselines" adjustsFontForContentSizeCategory="YES" adjustsFontSizeToFit="NO" id="NeD-y8-KrM">
                                                    <rect key="frame" x="15" y="0.0" width="332" height="44"/>
                                                    <autoresizingMask key="autoresizingMask"/>
                                                    <fontDescription key="fontDescription" style="UICTFontTextStyleBody"/>
                                                    <nil key="textColor"/>
                                                    <nil key="highlightedColor"/>
                                                </label>
                                            </subviews>
                                        </tableViewCellContentView>
                                    </tableViewCell>
                                </cells>
                            </tableViewSection>
                        </sections>
                        <connections>
                            <outlet property="dataSource" destination="a0p-rk-skQ" id="gEP-yn-nQ6"/>
                            <outlet property="delegate" destination="a0p-rk-skQ" id="upy-MC-Wpn"/>
                        </connections>
                    </tableView>
                    <navigationItem key="navigationItem" title="Settings" id="uf8-rU-NlH">
                        <barButtonItem key="leftBarButtonItem" systemItem="done" id="HlH-s0-OwW">
                            <connections>
                                <action selector="done:" destination="a0p-rk-skQ" id="Mzh-25-h49"/>
                            </connections>
                        </barButtonItem>
                    </navigationItem>
                    <connections>
                        <outlet property="colorPaletteDetailLabel" destination="16m-Ns-Y8V" id="zdj-Ag-ZUw"/>
                        <outlet property="confirmMarkAllAsReadSwitch" destination="UOo-9z-IuL" id="yLZ-Kf-wDt"/>
                        <outlet property="groupByFeedSwitch" destination="JNi-Wz-RbU" id="TwH-Kd-o6N"/>
                        <outlet property="refreshClearsReadArticlesSwitch" destination="duV-CN-JmH" id="xTd-jF-Ei1"/>
                        <outlet property="showFullscreenArticlesSwitch" destination="2Md-2E-7Z4" id="lEN-VP-wEO"/>
                        <outlet property="timelineSortOrderSwitch" destination="Keq-Np-l9O" id="Zm7-HG-r5h"/>
                    </connections>
                </tableViewController>
                <placeholder placeholderIdentifier="IBFirstResponder" id="GZq-IX-Qod" userLabel="First Responder" sceneMemberID="firstResponder"/>
            </objects>
            <point key="canvasLocation" x="284" y="151"/>
        </scene>
        <!--Add Account View Controller-->
        <scene sceneID="HbE-f2-Dbd">
            <objects>
                <tableViewController storyboardIdentifier="AddAccountViewController" id="b00-4A-bV6" customClass="AddAccountViewController" customModule="NetNewsWire" customModuleProvider="target" sceneMemberID="viewController">
                    <tableView key="view" clipsSubviews="YES" contentMode="scaleToFill" alwaysBounceVertical="YES" dataMode="prototypes" style="insetGrouped" separatorStyle="default" rowHeight="-1" estimatedRowHeight="-1" sectionHeaderHeight="18" sectionFooterHeight="18" id="nw8-FO-Me5">
                        <rect key="frame" x="0.0" y="0.0" width="414" height="896"/>
                        <autoresizingMask key="autoresizingMask" widthSizable="YES" heightSizable="YES"/>
                        <prototypes>
                            <tableViewCell clipsSubviews="YES" contentMode="scaleToFill" preservesSuperviewLayoutMargins="YES" selectionStyle="default" indentationWidth="10" reuseIdentifier="SettingsAccountTableViewCell" rowHeight="55" id="UFl-6I-ucw" customClass="SettingsAccountTableViewCell" customModule="NetNewsWire" customModuleProvider="target">
                                <rect key="frame" x="20" y="55.5" width="374" height="55"/>
                                <autoresizingMask key="autoresizingMask"/>
                                <tableViewCellContentView key="contentView" opaque="NO" clipsSubviews="YES" multipleTouchEnabled="YES" contentMode="center" preservesSuperviewLayoutMargins="YES" insetsLayoutMarginsFromSafeArea="NO" tableViewCell="UFl-6I-ucw" id="99i-Ge-guB">
                                    <rect key="frame" x="0.0" y="0.0" width="374" height="55"/>
                                    <autoresizingMask key="autoresizingMask"/>
                                    <subviews>
                                        <stackView opaque="NO" contentMode="scaleToFill" spacing="16" translatesAutoresizingMaskIntoConstraints="NO" id="iTt-HT-Ane">
                                            <rect key="frame" x="20" y="11.5" width="217" height="32"/>
                                            <subviews>
                                                <imageView clipsSubviews="YES" userInteractionEnabled="NO" contentMode="scaleAspectFit" horizontalHuggingPriority="251" verticalHuggingPriority="251" image="accountLocal" translatesAutoresizingMaskIntoConstraints="NO" id="tb2-dO-AhR">
                                                    <rect key="frame" x="0.0" y="0.0" width="32" height="32"/>
                                                    <color key="tintColor" systemColor="labelColor" cocoaTouchSystemColor="darkTextColor"/>
                                                    <constraints>
                                                        <constraint firstAttribute="height" constant="32" id="0GF-vU-aEc"/>
                                                        <constraint firstAttribute="width" constant="32" id="xDy-t7-26A"/>
                                                    </constraints>
                                                </imageView>
                                                <label opaque="NO" userInteractionEnabled="NO" contentMode="left" horizontalHuggingPriority="251" verticalHuggingPriority="251" text="On My iPhone" textAlignment="natural" lineBreakMode="tailTruncation" baselineAdjustment="alignBaselines" adjustsFontForContentSizeCategory="YES" adjustsFontSizeToFit="NO" translatesAutoresizingMaskIntoConstraints="NO" id="116-rt-msI">
                                                    <rect key="frame" x="48" y="0.0" width="169" height="32"/>
                                                    <fontDescription key="fontDescription" style="UICTFontTextStyleTitle1"/>
                                                    <nil key="textColor"/>
                                                    <nil key="highlightedColor"/>
                                                </label>
                                            </subviews>
                                        </stackView>
                                    </subviews>
                                    <constraints>
                                        <constraint firstItem="iTt-HT-Ane" firstAttribute="leading" secondItem="99i-Ge-guB" secondAttribute="leading" constant="20" symbolic="YES" id="SQw-L4-v2z"/>
                                        <constraint firstItem="iTt-HT-Ane" firstAttribute="centerY" secondItem="99i-Ge-guB" secondAttribute="centerY" id="UaS-Yf-Q1x"/>
                                    </constraints>
                                </tableViewCellContentView>
                                <connections>
                                    <outlet property="accountImage" destination="tb2-dO-AhR" id="Ucm-F4-aev"/>
                                    <outlet property="accountNameLabel" destination="116-rt-msI" id="nn5-2i-HqG"/>
                                </connections>
                            </tableViewCell>
                        </prototypes>
                        <sections/>
                        <connections>
                            <outlet property="dataSource" destination="b00-4A-bV6" id="08h-4u-ZgK"/>
                            <outlet property="delegate" destination="b00-4A-bV6" id="FKM-rN-deu"/>
                        </connections>
                    </tableView>
                </tableViewController>
                <placeholder placeholderIdentifier="IBFirstResponder" id="kmn-Q7-rga" userLabel="First Responder" sceneMemberID="firstResponder"/>
            </objects>
            <point key="canvasLocation" x="983" y="151"/>
        </scene>
        <!--About-->
        <scene sceneID="pWd-ql-XAA">
            <objects>
                <tableViewController storyboardIdentifier="AboutViewController" title="About" id="K5w-58-sQW" customClass="AboutViewController" customModule="NetNewsWire" customModuleProvider="target" sceneMemberID="viewController">
                    <tableView key="view" clipsSubviews="YES" contentMode="scaleToFill" alwaysBounceVertical="YES" dataMode="static" style="insetGrouped" separatorStyle="default" rowHeight="-1" estimatedRowHeight="-1" sectionHeaderHeight="18" sectionFooterHeight="18" id="ybg-ki-AbJ">
                        <rect key="frame" x="0.0" y="0.0" width="414" height="808"/>
                        <autoresizingMask key="autoresizingMask" widthSizable="YES" heightSizable="YES"/>
                        <sections>
                            <tableViewSection id="apW-l0-gWz">
                                <cells>
                                    <tableViewCell clipsSubviews="YES" contentMode="scaleToFill" preservesSuperviewLayoutMargins="YES" selectionStyle="none" indentationWidth="10" rowHeight="62" id="zbQ-3A-f3f">
                                        <rect key="frame" x="20" y="18" width="374" height="62"/>
                                        <autoresizingMask key="autoresizingMask"/>
                                        <tableViewCellContentView key="contentView" opaque="NO" clipsSubviews="YES" multipleTouchEnabled="YES" contentMode="center" preservesSuperviewLayoutMargins="YES" insetsLayoutMarginsFromSafeArea="NO" tableViewCell="zbQ-3A-f3f" id="5Al-LU-dRg">
                                            <rect key="frame" x="0.0" y="0.0" width="374" height="62"/>
                                            <autoresizingMask key="autoresizingMask"/>
                                            <subviews>
                                                <label opaque="NO" userInteractionEnabled="NO" contentMode="left" horizontalHuggingPriority="251" verticalHuggingPriority="251" text="NetNewsWire" textAlignment="natural" lineBreakMode="tailTruncation" numberOfLines="0" baselineAdjustment="alignBaselines" adjustsFontForContentSizeCategory="YES" adjustsFontSizeToFit="NO" translatesAutoresizingMaskIntoConstraints="NO" id="UgA-s6-Vvg">
                                                    <rect key="frame" x="20" y="11" width="334" height="40"/>
                                                    <fontDescription key="fontDescription" style="UICTFontTextStyleTitle0"/>
                                                    <nil key="textColor"/>
                                                    <nil key="highlightedColor"/>
                                                </label>
                                            </subviews>
                                            <constraints>
                                                <constraint firstItem="UgA-s6-Vvg" firstAttribute="leading" secondItem="5Al-LU-dRg" secondAttribute="leadingMargin" id="Zta-l2-4EX"/>
                                                <constraint firstAttribute="bottomMargin" secondItem="UgA-s6-Vvg" secondAttribute="bottom" id="aiW-uE-G1W"/>
                                                <constraint firstItem="UgA-s6-Vvg" firstAttribute="top" secondItem="5Al-LU-dRg" secondAttribute="topMargin" id="t4t-Ln-miK"/>
                                                <constraint firstAttribute="trailingMargin" secondItem="UgA-s6-Vvg" secondAttribute="trailing" id="zhX-mX-1aZ"/>
                                            </constraints>
                                        </tableViewCellContentView>
                                    </tableViewCell>
                                    <tableViewCell clipsSubviews="YES" contentMode="scaleToFill" preservesSuperviewLayoutMargins="YES" selectionStyle="default" indentationWidth="10" rowHeight="62" id="2DV-bO-vyT">
                                        <rect key="frame" x="20" y="80" width="374" height="62"/>
                                        <autoresizingMask key="autoresizingMask"/>
                                        <tableViewCellContentView key="contentView" opaque="NO" clipsSubviews="YES" multipleTouchEnabled="YES" contentMode="center" preservesSuperviewLayoutMargins="YES" insetsLayoutMarginsFromSafeArea="NO" tableViewCell="2DV-bO-vyT" id="YUn-eb-xyx">
                                            <rect key="frame" x="0.0" y="0.0" width="374" height="62"/>
                                            <autoresizingMask key="autoresizingMask"/>
                                            <subviews>
                                                <textView clipsSubviews="YES" multipleTouchEnabled="YES" contentMode="scaleToFill" scrollEnabled="NO" editable="NO" usesAttributedText="YES" translatesAutoresizingMaskIntoConstraints="NO" id="5fQ-qz-qbW">
                                                    <rect key="frame" x="11" y="0.0" width="352" height="62"/>
                                                    <color key="backgroundColor" cocoaTouchSystemColor="tableCellGroupedBackgroundColor"/>
                                                    <attributedString key="attributedText"/>
                                                    <textInputTraits key="textInputTraits" autocapitalizationType="sentences"/>
                                                </textView>
                                            </subviews>
                                            <constraints>
                                                <constraint firstAttribute="trailing" secondItem="5fQ-qz-qbW" secondAttribute="trailing" constant="11" id="4df-cD-jcj"/>
                                                <constraint firstAttribute="bottom" secondItem="5fQ-qz-qbW" secondAttribute="bottom" id="6Ww-EY-vtA"/>
                                                <constraint firstItem="5fQ-qz-qbW" firstAttribute="top" secondItem="YUn-eb-xyx" secondAttribute="top" id="FJR-f7-rzH"/>
                                                <constraint firstItem="5fQ-qz-qbW" firstAttribute="leading" secondItem="YUn-eb-xyx" secondAttribute="leading" constant="11" id="xMM-EX-fhp"/>
                                            </constraints>
                                        </tableViewCellContentView>
                                    </tableViewCell>
                                </cells>
                            </tableViewSection>
                            <tableViewSection headerTitle="CREDITS" id="O1X-Iq-ibE">
                                <cells>
                                    <tableViewCell clipsSubviews="YES" contentMode="scaleToFill" preservesSuperviewLayoutMargins="YES" selectionStyle="default" indentationWidth="10" rowHeight="62" id="ZY4-id-Iia">
                                        <rect key="frame" x="20" y="198" width="374" height="62"/>
                                        <autoresizingMask key="autoresizingMask"/>
                                        <tableViewCellContentView key="contentView" opaque="NO" clipsSubviews="YES" multipleTouchEnabled="YES" contentMode="center" preservesSuperviewLayoutMargins="YES" insetsLayoutMarginsFromSafeArea="NO" tableViewCell="ZY4-id-Iia" id="IPw-QQ-LYI">
                                            <rect key="frame" x="0.0" y="0.0" width="374" height="62"/>
                                            <autoresizingMask key="autoresizingMask"/>
                                            <subviews>
                                                <textView clipsSubviews="YES" multipleTouchEnabled="YES" contentMode="scaleToFill" scrollEnabled="NO" editable="NO" usesAttributedText="YES" translatesAutoresizingMaskIntoConstraints="NO" id="LiZ-Tv-tqb">
                                                    <rect key="frame" x="11" y="0.0" width="352" height="62"/>
                                                    <color key="backgroundColor" cocoaTouchSystemColor="tableCellGroupedBackgroundColor"/>
                                                    <attributedString key="attributedText"/>
                                                    <textInputTraits key="textInputTraits" autocapitalizationType="sentences"/>
                                                </textView>
                                            </subviews>
                                            <constraints>
                                                <constraint firstItem="LiZ-Tv-tqb" firstAttribute="leading" secondItem="IPw-QQ-LYI" secondAttribute="leading" constant="11" id="W80-12-bLK"/>
                                                <constraint firstAttribute="bottom" secondItem="LiZ-Tv-tqb" secondAttribute="bottom" id="Wvc-BI-NSb"/>
                                                <constraint firstItem="LiZ-Tv-tqb" firstAttribute="top" secondItem="IPw-QQ-LYI" secondAttribute="top" id="ZNh-Nt-Oyx"/>
                                                <constraint firstAttribute="trailing" secondItem="LiZ-Tv-tqb" secondAttribute="trailing" constant="11" id="vak-Ou-mLe"/>
                                            </constraints>
                                        </tableViewCellContentView>
                                    </tableViewCell>
                                </cells>
                            </tableViewSection>
                            <tableViewSection headerTitle="THANKS" id="Sgx-f1-hsT">
                                <cells>
                                    <tableViewCell clipsSubviews="YES" contentMode="scaleToFill" preservesSuperviewLayoutMargins="YES" selectionStyle="default" indentationWidth="10" rowHeight="62" id="bLz-mu-psL">
                                        <rect key="frame" x="20" y="316" width="374" height="62"/>
                                        <autoresizingMask key="autoresizingMask"/>
                                        <tableViewCellContentView key="contentView" opaque="NO" clipsSubviews="YES" multipleTouchEnabled="YES" contentMode="center" preservesSuperviewLayoutMargins="YES" insetsLayoutMarginsFromSafeArea="NO" tableViewCell="bLz-mu-psL" id="cxy-IZ-zFZ">
                                            <rect key="frame" x="0.0" y="0.0" width="374" height="62"/>
                                            <autoresizingMask key="autoresizingMask"/>
                                            <subviews>
                                                <textView clipsSubviews="YES" multipleTouchEnabled="YES" contentMode="scaleToFill" scrollEnabled="NO" editable="NO" usesAttributedText="YES" translatesAutoresizingMaskIntoConstraints="NO" id="wTL-xl-1rK">
                                                    <rect key="frame" x="11" y="0.0" width="352" height="62"/>
                                                    <color key="backgroundColor" cocoaTouchSystemColor="tableCellGroupedBackgroundColor"/>
                                                    <attributedString key="attributedText"/>
                                                    <textInputTraits key="textInputTraits" autocapitalizationType="sentences"/>
                                                </textView>
                                            </subviews>
                                            <constraints>
                                                <constraint firstAttribute="bottom" secondItem="wTL-xl-1rK" secondAttribute="bottom" id="5oR-mb-FFd"/>
                                                <constraint firstItem="wTL-xl-1rK" firstAttribute="leading" secondItem="cxy-IZ-zFZ" secondAttribute="leading" constant="11" id="HC7-dW-NNl"/>
                                                <constraint firstAttribute="trailing" secondItem="wTL-xl-1rK" secondAttribute="trailing" constant="11" id="NUc-ZH-lhc"/>
                                                <constraint firstItem="wTL-xl-1rK" firstAttribute="top" secondItem="cxy-IZ-zFZ" secondAttribute="top" id="bSe-CP-PGs"/>
                                            </constraints>
                                        </tableViewCellContentView>
                                    </tableViewCell>
                                </cells>
                            </tableViewSection>
                            <tableViewSection headerTitle="DEDICATION" id="nbm-Bs-te6">
                                <cells>
                                    <tableViewCell clipsSubviews="YES" contentMode="scaleToFill" preservesSuperviewLayoutMargins="YES" selectionStyle="default" indentationWidth="10" rowHeight="62" id="aab-HD-ce6">
                                        <rect key="frame" x="20" y="434" width="374" height="62"/>
                                        <autoresizingMask key="autoresizingMask"/>
                                        <tableViewCellContentView key="contentView" opaque="NO" clipsSubviews="YES" multipleTouchEnabled="YES" contentMode="center" preservesSuperviewLayoutMargins="YES" insetsLayoutMarginsFromSafeArea="NO" tableViewCell="aab-HD-ce6" id="6pH-5O-3V8">
                                            <rect key="frame" x="0.0" y="0.0" width="374" height="62"/>
                                            <autoresizingMask key="autoresizingMask"/>
                                            <subviews>
                                                <textView clipsSubviews="YES" multipleTouchEnabled="YES" contentMode="scaleToFill" scrollEnabled="NO" editable="NO" usesAttributedText="YES" translatesAutoresizingMaskIntoConstraints="NO" id="DIp-6a-oPH">
                                                    <rect key="frame" x="11" y="0.0" width="352" height="50"/>
                                                    <color key="backgroundColor" cocoaTouchSystemColor="tableCellGroupedBackgroundColor"/>
                                                    <attributedString key="attributedText"/>
                                                    <textInputTraits key="textInputTraits" autocapitalizationType="sentences"/>
                                                </textView>
                                            </subviews>
                                            <constraints>
                                                <constraint firstItem="DIp-6a-oPH" firstAttribute="top" secondItem="6pH-5O-3V8" secondAttribute="top" id="2Y3-QM-2cP"/>
                                                <constraint firstAttribute="bottom" secondItem="DIp-6a-oPH" secondAttribute="bottom" constant="12" id="48b-wD-ZEf"/>
                                                <constraint firstAttribute="trailing" secondItem="DIp-6a-oPH" secondAttribute="trailing" constant="11" id="DMB-m4-JCA"/>
                                                <constraint firstItem="DIp-6a-oPH" firstAttribute="leading" secondItem="6pH-5O-3V8" secondAttribute="leading" constant="11" id="tG6-27-iv0"/>
                                            </constraints>
                                        </tableViewCellContentView>
                                    </tableViewCell>
                                </cells>
                            </tableViewSection>
                        </sections>
                        <connections>
                            <outlet property="dataSource" destination="K5w-58-sQW" id="bn5-UA-9O9"/>
                            <outlet property="delegate" destination="K5w-58-sQW" id="0rW-hs-5m8"/>
                        </connections>
                    </tableView>
                    <simulatedNavigationBarMetrics key="simulatedTopBarMetrics" translucent="NO" prompted="NO"/>
                    <connections>
                        <outlet property="aboutTextView" destination="5fQ-qz-qbW" id="R2a-em-Nq0"/>
                        <outlet property="creditsTextView" destination="LiZ-Tv-tqb" id="x3n-Vb-KYr"/>
                        <outlet property="dedicationTextView" destination="DIp-6a-oPH" id="iCz-xX-xEn"/>
                        <outlet property="thanksTextView" destination="wTL-xl-1rK" id="6qr-Ue-2jp"/>
                    </connections>
                </tableViewController>
                <placeholder placeholderIdentifier="IBFirstResponder" id="kRt-nH-nOf" userLabel="First Responder" sceneMemberID="firstResponder"/>
            </objects>
            <point key="canvasLocation" x="1680" y="151"/>
        </scene>
        <!--Timeline Layout-->
        <scene sceneID="XRu-Jc-bbU">
            <objects>
                <viewController storyboardIdentifier="TimelineCustomizerViewController" title="Timeline Layout" id="amD-xZ-U3A" customClass="TimelineCustomizerViewController" customModule="NetNewsWire" customModuleProvider="target" sceneMemberID="viewController">
                    <view key="view" contentMode="scaleToFill" id="2Fb-t4-5QE">
                        <rect key="frame" x="0.0" y="0.0" width="414" height="808"/>
                        <autoresizingMask key="autoresizingMask" widthSizable="YES" heightSizable="YES"/>
                        <subviews>
                            <view contentMode="scaleToFill" translatesAutoresizingMaskIntoConstraints="NO" id="Q4t-3M-goU">
                                <rect key="frame" x="20" y="56" width="374" height="44"/>
                                <subviews>
                                    <slider opaque="NO" contentMode="scaleToFill" contentHorizontalAlignment="center" contentVerticalAlignment="center" value="1" minValue="1" maxValue="3" translatesAutoresizingMaskIntoConstraints="NO" id="AW6-CH-AXP" customClass="TickMarkSlider" customModule="NetNewsWire" customModuleProvider="target">
                                        <rect key="frame" x="18" y="7" width="338" height="31"/>
                                        <color key="tintColor" name="secondaryAccentColor"/>
                                        <color key="thumbTintColor" name="primaryAccentColor"/>
                                        <connections>
                                            <action selector="iconSizeChanged:" destination="amD-xZ-U3A" eventType="valueChanged" id="4F9-gj-CJE"/>
                                        </connections>
                                    </slider>
                                </subviews>
                                <color key="backgroundColor" cocoaTouchSystemColor="tableCellGroupedBackgroundColor"/>
                                <constraints>
                                    <constraint firstItem="AW6-CH-AXP" firstAttribute="centerY" secondItem="Q4t-3M-goU" secondAttribute="centerY" id="2tx-UF-RkW"/>
                                    <constraint firstAttribute="trailing" secondItem="AW6-CH-AXP" secondAttribute="trailing" constant="20" symbolic="YES" id="948-8l-hpY"/>
                                    <constraint firstItem="AW6-CH-AXP" firstAttribute="leading" secondItem="Q4t-3M-goU" secondAttribute="leading" constant="20" symbolic="YES" id="9wL-uE-1ow"/>
                                    <constraint firstAttribute="height" constant="44" id="DeI-vy-rvH"/>
                                </constraints>
                            </view>
                            <label opaque="NO" userInteractionEnabled="NO" contentMode="left" horizontalHuggingPriority="251" verticalHuggingPriority="251" text="ICON SIZE" textAlignment="natural" lineBreakMode="tailTruncation" baselineAdjustment="alignBaselines" adjustsFontForContentSizeCategory="YES" adjustsFontSizeToFit="NO" translatesAutoresizingMaskIntoConstraints="NO" id="VLq-TU-3d6">
                                <rect key="frame" x="40" y="32" width="64" height="16"/>
                                <fontDescription key="fontDescription" style="UICTFontTextStyleFootnote"/>
                                <color key="textColor" systemColor="secondaryLabelColor" red="0.23529411759999999" green="0.23529411759999999" blue="0.26274509800000001" alpha="0.59999999999999998" colorSpace="custom" customColorSpace="sRGB"/>
                                <nil key="highlightedColor"/>
                            </label>
                            <label opaque="NO" userInteractionEnabled="NO" contentMode="left" horizontalHuggingPriority="251" verticalHuggingPriority="251" text="NUMBER OF LINES" textAlignment="natural" lineBreakMode="tailTruncation" baselineAdjustment="alignBaselines" adjustsFontForContentSizeCategory="YES" adjustsFontSizeToFit="NO" translatesAutoresizingMaskIntoConstraints="NO" id="mER-Fl-iHI">
                                <rect key="frame" x="40" y="132" width="116" height="16"/>
                                <fontDescription key="fontDescription" style="UICTFontTextStyleFootnote"/>
                                <color key="textColor" systemColor="secondaryLabelColor" red="0.23529411759999999" green="0.23529411759999999" blue="0.26274509800000001" alpha="0.59999999999999998" colorSpace="custom" customColorSpace="sRGB"/>
                                <nil key="highlightedColor"/>
                            </label>
                            <view contentMode="scaleToFill" translatesAutoresizingMaskIntoConstraints="NO" id="oQi-VX-CMV">
                                <rect key="frame" x="20" y="156" width="374" height="44"/>
                                <subviews>
                                    <slider opaque="NO" contentMode="scaleToFill" contentHorizontalAlignment="center" contentVerticalAlignment="center" value="1" minValue="1" maxValue="6" translatesAutoresizingMaskIntoConstraints="NO" id="AIu-s5-Hvq" customClass="TickMarkSlider" customModule="NetNewsWire" customModuleProvider="target">
                                        <rect key="frame" x="18" y="7" width="338" height="31"/>
                                        <color key="tintColor" name="secondaryAccentColor"/>
                                        <color key="thumbTintColor" name="primaryAccentColor"/>
                                        <connections>
                                            <action selector="numberOfLinesChanged:" destination="amD-xZ-U3A" eventType="valueChanged" id="h25-Da-ZsS"/>
                                        </connections>
                                    </slider>
                                </subviews>
                                <color key="backgroundColor" cocoaTouchSystemColor="tableCellGroupedBackgroundColor"/>
                                <constraints>
                                    <constraint firstAttribute="height" constant="44" id="DUy-3j-ouM"/>
                                    <constraint firstAttribute="trailing" secondItem="AIu-s5-Hvq" secondAttribute="trailing" constant="20" symbolic="YES" id="Gca-aa-lpE"/>
                                    <constraint firstItem="AIu-s5-Hvq" firstAttribute="centerY" secondItem="oQi-VX-CMV" secondAttribute="centerY" id="TEJ-Ft-Sbd"/>
                                    <constraint firstItem="AIu-s5-Hvq" firstAttribute="leading" secondItem="oQi-VX-CMV" secondAttribute="leading" constant="20" symbolic="YES" id="hss-h1-hJx"/>
                                </constraints>
                            </view>
                            <containerView opaque="NO" contentMode="scaleToFill" translatesAutoresizingMaskIntoConstraints="NO" id="Ou4-Yv-dXA">
                                <rect key="frame" x="57" y="232" width="300" height="128"/>
                                <constraints>
                                    <constraint firstAttribute="width" constant="300" id="BfC-yc-CAa"/>
                                    <constraint firstAttribute="height" constant="128" id="wxz-ZX-8fe"/>
                                </constraints>
                                <connections>
                                    <segue destination="vZY-Cd-RuD" kind="embed" id="aiA-vf-fq0"/>
                                </connections>
                            </containerView>
                        </subviews>
                        <color key="backgroundColor" systemColor="systemGroupedBackgroundColor" red="0.94901960780000005" green="0.94901960780000005" blue="0.96862745100000003" alpha="1" colorSpace="custom" customColorSpace="sRGB"/>
                        <constraints>
                            <constraint firstItem="Q4t-3M-goU" firstAttribute="leading" secondItem="KNc-Rk-2DX" secondAttribute="leading" constant="20" id="I4p-hM-gHL"/>
                            <constraint firstItem="oQi-VX-CMV" firstAttribute="leading" secondItem="KNc-Rk-2DX" secondAttribute="leading" constant="20" id="IWG-G9-AD9"/>
                            <constraint firstItem="Ou4-Yv-dXA" firstAttribute="centerX" secondItem="2Fb-t4-5QE" secondAttribute="centerX" id="Ivk-nj-TCU"/>
                            <constraint firstItem="KNc-Rk-2DX" firstAttribute="trailing" secondItem="oQi-VX-CMV" secondAttribute="trailing" constant="20" id="MOh-yf-Geq"/>
                            <constraint firstItem="Q4t-3M-goU" firstAttribute="top" secondItem="VLq-TU-3d6" secondAttribute="bottom" constant="8" id="jNT-qc-8Jl"/>
                            <constraint firstItem="Q4t-3M-goU" firstAttribute="leading" secondItem="VLq-TU-3d6" secondAttribute="leading" constant="-20" id="n49-GK-LkO"/>
                            <constraint firstItem="mER-Fl-iHI" firstAttribute="top" secondItem="Q4t-3M-goU" secondAttribute="bottom" constant="32" id="nph-Vn-tuP"/>
                            <constraint firstItem="Ou4-Yv-dXA" firstAttribute="top" secondItem="oQi-VX-CMV" secondAttribute="bottom" constant="32" id="v6e-DF-DcX"/>
                            <constraint firstItem="KNc-Rk-2DX" firstAttribute="trailing" secondItem="Q4t-3M-goU" secondAttribute="trailing" constant="20" id="vor-kD-wNk"/>
                            <constraint firstItem="oQi-VX-CMV" firstAttribute="top" secondItem="mER-Fl-iHI" secondAttribute="bottom" constant="8" id="xb9-ti-Ix9"/>
                            <constraint firstItem="VLq-TU-3d6" firstAttribute="top" secondItem="KNc-Rk-2DX" secondAttribute="top" constant="32" id="yHc-GQ-FUD"/>
                            <constraint firstItem="oQi-VX-CMV" firstAttribute="leading" secondItem="mER-Fl-iHI" secondAttribute="leading" constant="-20" id="yMU-8z-2Ie"/>
                        </constraints>
                        <viewLayoutGuide key="safeArea" id="KNc-Rk-2DX"/>
                    </view>
                    <simulatedNavigationBarMetrics key="simulatedTopBarMetrics" translucent="NO" prompted="NO"/>
                    <connections>
                        <outlet property="iconSizeSlider" destination="AW6-CH-AXP" id="F7a-gL-nDH"/>
                        <outlet property="iconSizeSliderContainerView" destination="Q4t-3M-goU" id="dWJ-oN-ogt"/>
                        <outlet property="numberOfLinesSlider" destination="AIu-s5-Hvq" id="Hga-5M-ect"/>
                        <outlet property="numberOfLinesSliderContainerView" destination="oQi-VX-CMV" id="tYs-Il-t90"/>
                        <outlet property="previewContainerView" destination="Ou4-Yv-dXA" id="8qX-fe-lgj"/>
                        <outlet property="previewHeightConstraint" destination="wxz-ZX-8fe" id="jFw-Zn-L5i"/>
                        <outlet property="previewWidthConstraint" destination="BfC-yc-CAa" id="Bc6-qb-ge8"/>
                    </connections>
                </viewController>
                <placeholder placeholderIdentifier="IBFirstResponder" id="iNo-Vj-YZx" userLabel="First Responder" customClass="UIResponder" sceneMemberID="firstResponder"/>
            </objects>
            <point key="canvasLocation" x="2346" y="151"/>
        </scene>
        <!--Navigation Controller-->
        <scene sceneID="Ezn-Ny-zye">
            <objects>
                <navigationController storyboardIdentifier="SettingsNavigationViewController" id="9cW-lu-HoC" sceneMemberID="viewController">
                    <navigationBar key="navigationBar" contentMode="scaleToFill" insetsLayoutMarginsFromSafeArea="NO" id="rtV-Ed-zwR">
                        <rect key="frame" x="0.0" y="44" width="414" height="44"/>
                        <autoresizingMask key="autoresizingMask"/>
                    </navigationBar>
                    <connections>
                        <segue destination="a0p-rk-skQ" kind="relationship" relationship="rootViewController" id="kfx-yr-s91"/>
                    </connections>
                </navigationController>
                <placeholder placeholderIdentifier="IBFirstResponder" id="YVt-ZG-okT" userLabel="First Responder" sceneMemberID="firstResponder"/>
            </objects>
            <point key="canvasLocation" x="-454" y="152"/>
        </scene>
        <!--Timeline Preview Table View Controller-->
        <scene sceneID="k4U-0u-Fgv">
            <objects>
                <viewController id="vZY-Cd-RuD" customClass="TimelinePreviewTableViewController" customModule="NetNewsWire" customModuleProvider="target" sceneMemberID="viewController">
                    <view key="view" contentMode="scaleToFill" id="xMG-o1-VfV">
                        <rect key="frame" x="0.0" y="0.0" width="300" height="128"/>
                        <autoresizingMask key="autoresizingMask" widthSizable="YES" heightSizable="YES"/>
                        <subviews>
                            <tableView clipsSubviews="YES" contentMode="scaleToFill" alwaysBounceVertical="YES" dataMode="prototypes" style="plain" separatorStyle="default" rowHeight="-1" estimatedRowHeight="-1" sectionHeaderHeight="28" sectionFooterHeight="28" translatesAutoresizingMaskIntoConstraints="NO" id="7do-cs-DNM">
                                <rect key="frame" x="0.0" y="0.0" width="300" height="128"/>
                                <color key="backgroundColor" systemColor="systemBackgroundColor" cocoaTouchSystemColor="whiteColor"/>
                                <prototypes>
                                    <tableViewCell clipsSubviews="YES" contentMode="scaleToFill" preservesSuperviewLayoutMargins="YES" selectionStyle="default" indentationWidth="10" reuseIdentifier="Cell" id="Zaq-yo-L5h" customClass="MasterTimelineTableViewCell" customModule="NetNewsWire" customModuleProvider="target">
                                        <rect key="frame" x="0.0" y="28" width="300" height="43.5"/>
                                        <autoresizingMask key="autoresizingMask"/>
                                        <tableViewCellContentView key="contentView" opaque="NO" clipsSubviews="YES" multipleTouchEnabled="YES" contentMode="center" preservesSuperviewLayoutMargins="YES" insetsLayoutMarginsFromSafeArea="NO" tableViewCell="Zaq-yo-L5h" id="fD5-nw-z0z">
                                            <rect key="frame" x="0.0" y="0.0" width="300" height="43.5"/>
                                            <autoresizingMask key="autoresizingMask"/>
                                        </tableViewCellContentView>
                                    </tableViewCell>
                                </prototypes>
                            </tableView>
                        </subviews>
                        <color key="backgroundColor" systemColor="systemBackgroundColor" cocoaTouchSystemColor="whiteColor"/>
                        <constraints>
                            <constraint firstItem="7do-cs-DNM" firstAttribute="top" secondItem="xMG-o1-VfV" secondAttribute="top" id="Z1O-Z1-O7s"/>
                            <constraint firstAttribute="trailing" secondItem="7do-cs-DNM" secondAttribute="trailing" id="cOE-fA-hi7"/>
                            <constraint firstAttribute="bottom" secondItem="7do-cs-DNM" secondAttribute="bottom" id="eh9-tn-F3u"/>
                            <constraint firstItem="7do-cs-DNM" firstAttribute="leading" secondItem="xMG-o1-VfV" secondAttribute="leading" id="kW5-pQ-FCx"/>
                        </constraints>
                        <viewLayoutGuide key="safeArea" id="XPF-1A-UKw"/>
                    </view>
                    <connections>
                        <outlet property="tableView" destination="7do-cs-DNM" id="A8q-7w-LCQ"/>
                    </connections>
                </viewController>
                <placeholder placeholderIdentifier="IBFirstResponder" id="Oq6-5f-Oa7" userLabel="First Responder" customClass="UIResponder" sceneMemberID="firstResponder"/>
            </objects>
            <point key="canvasLocation" x="3096" y="151"/>
        </scene>
        <!--Color Palette-->
        <scene sceneID="1mT-fg-ezs">
            <objects>
                <tableViewController storyboardIdentifier="ColorPaletteTableViewController" title="Color Palette" id="fO4-og-e41" customClass="ColorPaletteTableViewController" customModule="NetNewsWire" customModuleProvider="target" sceneMemberID="viewController">
                    <tableView key="view" clipsSubviews="YES" contentMode="scaleToFill" alwaysBounceVertical="YES" dataMode="prototypes" style="insetGrouped" separatorStyle="default" rowHeight="-1" estimatedRowHeight="-1" sectionHeaderHeight="18" sectionFooterHeight="18" id="I8p-P9-C8h">
                        <rect key="frame" x="0.0" y="0.0" width="414" height="808"/>
                        <autoresizingMask key="autoresizingMask" widthSizable="YES" heightSizable="YES"/>
                        <color key="backgroundColor" cocoaTouchSystemColor="groupTableViewBackgroundColor"/>
                        <prototypes>
                            <tableViewCell clipsSubviews="YES" contentMode="scaleToFill" preservesSuperviewLayoutMargins="YES" selectionStyle="default" indentationWidth="10" reuseIdentifier="Cell" textLabel="6tf-Xb-7b8" style="IBUITableViewCellStyleDefault" id="BIC-Zk-QMD" customClass="VibrantTableViewCell" customModule="NetNewsWire" customModuleProvider="target">
                                <rect key="frame" x="20" y="55.5" width="374" height="43.5"/>
                                <autoresizingMask key="autoresizingMask"/>
                                <tableViewCellContentView key="contentView" opaque="NO" clipsSubviews="YES" multipleTouchEnabled="YES" contentMode="center" preservesSuperviewLayoutMargins="YES" insetsLayoutMarginsFromSafeArea="NO" tableViewCell="BIC-Zk-QMD" id="7xj-8Y-ejz">
                                    <rect key="frame" x="0.0" y="0.0" width="374" height="43.5"/>
                                    <autoresizingMask key="autoresizingMask"/>
                                    <subviews>
                                        <label opaque="NO" multipleTouchEnabled="YES" contentMode="left" insetsLayoutMarginsFromSafeArea="NO" text="Title" textAlignment="natural" lineBreakMode="tailTruncation" baselineAdjustment="alignBaselines" adjustsFontForContentSizeCategory="YES" adjustsFontSizeToFit="NO" id="6tf-Xb-7b8">
                                            <rect key="frame" x="20" y="0.0" width="334" height="43.5"/>
                                            <autoresizingMask key="autoresizingMask"/>
                                            <fontDescription key="fontDescription" style="UICTFontTextStyleBody"/>
                                            <nil key="textColor"/>
                                            <nil key="highlightedColor"/>
                                        </label>
                                    </subviews>
                                </tableViewCellContentView>
                            </tableViewCell>
                        </prototypes>
                        <sections/>
                        <connections>
                            <outlet property="dataSource" destination="fO4-og-e41" id="155-KJ-Ps6"/>
                            <outlet property="delegate" destination="fO4-og-e41" id="zBh-hF-yaJ"/>
                        </connections>
                    </tableView>
                    <simulatedNavigationBarMetrics key="simulatedTopBarMetrics" translucent="NO" prompted="NO"/>
                </tableViewController>
                <placeholder placeholderIdentifier="IBFirstResponder" id="ODK-C8-FL4" userLabel="First Responder" customClass="UIResponder" sceneMemberID="firstResponder"/>
            </objects>
            <point key="canvasLocation" x="3743" y="151"/>
        </scene>
    </scenes>
    <resources>
        <image name="accountLocal" width="99" height="77"/>
        <namedColor name="primaryAccentColor">
            <color red="0.031372549019607843" green="0.41568627450980394" blue="0.93333333333333335" alpha="1" colorSpace="custom" customColorSpace="sRGB"/>
        </namedColor>
        <namedColor name="secondaryAccentColor">
            <color red="0.031372549019607843" green="0.41568627450980394" blue="0.93333333333333335" alpha="1" colorSpace="custom" customColorSpace="sRGB"/>
        </namedColor>
    </resources>
</document><|MERGE_RESOLUTION|>--- conflicted
+++ resolved
@@ -2,11 +2,7 @@
 <document type="com.apple.InterfaceBuilder3.CocoaTouch.Storyboard.XIB" version="3.0" toolsVersion="16096" targetRuntime="iOS.CocoaTouch" propertyAccessControl="none" useAutolayout="YES" useTraitCollections="YES" useSafeAreas="YES" colorMatched="YES" initialViewController="9cW-lu-HoC">
     <device id="retina6_1" orientation="portrait" appearance="light"/>
     <dependencies>
-<<<<<<< HEAD
-        <plugIn identifier="com.apple.InterfaceBuilder.IBCocoaTouchPlugin" version="16086"/>
-=======
         <plugIn identifier="com.apple.InterfaceBuilder.IBCocoaTouchPlugin" version="16087"/>
->>>>>>> f7bdf9d4
         <capability name="Named colors" minToolsVersion="9.0"/>
         <capability name="Safe area layout guides" minToolsVersion="9.0"/>
         <capability name="documents saved in the Xcode 8 format" minToolsVersion="8.0"/>
