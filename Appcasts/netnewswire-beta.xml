<?xml version="1.0" encoding="utf-8"?>
<rss version="2.0" xmlns:sparkle="http://www.andymatuschak.org/xml-namespaces/sparkle" xmlns:dc="http://purl.org/dc/elements/1.1/">
    <channel>
        <title>NetNewsWire Betas</title>
        <link>https://ranchero.com/downloads/netnewswire-beta.xml</link>
        <description>Most recent NetNewsWire changes with links to updates.</description>
        <language>en</language>

<<<<<<< HEAD
				<item>
         <title>NetNewsWire 5.0.3</title>
            <description><![CDATA[
<p>Significantly enhanced performance during syncs and refreshes.</p>

<p>When running for the first time, and the user previously used NetNewsWire 3, it will automatically import NetNewsWire 3 subscriptions instead of the defaults for new users.</p>

<p>You can also import NetNewsWire 3 subscriptions via the new File > Import NNW3 Subscriptions… command.</p>

<p>Fixed the space bar when running on Catalina. It wouldn’t advance to the next unread — now it will. (This was due to a change in JavaScript in Catalina.)</p>

<p>Fixed a crashing bug having to do with async database fetches for the timeline.</p>

<p>Periodically empties the articles cache that was added in 5.0.3b1, so its memory use doesn’t just keep expanding.</p>
 							]]></description>
            <pubDate>Tue, 22 Oct 2019 09:20:00 -0700</pubDate>
            <enclosure url="https://github.com/brentsimmons/NetNewsWire/releases/download/mac-5.0.3b2/NetNewsWire5.0.3b2.zip" sparkle:version="2617" sparkle:shortVersionString="5.0.3b2" length="5152214" type="application/zip" />
            <sparkle:minimumSystemVersion>10.14.4</sparkle:minimumSystemVersion>
        </item>

				<item>
=======
	<item>
         <title>NetNewsWire 5.0.3</title>
            <description><![CDATA[
<p>Same as 5.0.3b2 — just bumped the version number to 5.0.3.</p>
 		]]></description>
            <pubDate>Tue, 22 Oct 2019 13:00:00 -0700</pubDate>
            <enclosure url="https://github.com/brentsimmons/NetNewsWire/releases/download/mac-5.0.3/NetNewsWire5.0.3.zip" sparkle:version="2618" sparkle:shortVersionString="5.0.3" length="5152201" type="application/zip" />
            <sparkle:minimumSystemVersion>10.14.4</sparkle:minimumSystemVersion>
        </item>

	<item>
>>>>>>> f538b330
         <title>NetNewsWire 5.0.3b2</title>
            <description><![CDATA[
<p>Significantly enhanced performance during syncs and refreshes.</p>

<p>When running for the first time, and the user previously used NetNewsWire 3, it will automatically import NetNewsWire 3 subscriptions instead of the defaults for new users.</p>

<p>You can also import NetNewsWire 3 subscriptions via the new File > Import NNW3 Subscriptions… command.</p>

<p>Fixed the space bar when running on Catalina. It wouldn’t advance to the next unread — now it will. (This was due to a change in JavaScript in Catalina.)</p>

<p>Fixed a crashing bug having to do with async database fetches for the timeline.</p>

<p>Periodically empties the articles cache that was added in 5.0.3b1, so its memory use doesn’t just keep expanding.</p>
 							]]></description>
            <pubDate>Sat, 19 Oct 2019 10:20:00 -0700</pubDate>
            <enclosure url="https://github.com/brentsimmons/NetNewsWire/releases/download/mac-5.0.3b2/NetNewsWire5.0.3b2.zip" sparkle:version="2617" sparkle:shortVersionString="5.0.3b2" length="5152214" type="application/zip" />
            <sparkle:minimumSystemVersion>10.14.4</sparkle:minimumSystemVersion>
        </item>

				<item>
         <title>NetNewsWire 5.0.3b1</title>
            <description><![CDATA[
<p>Performance enhancement: fetching articles from the database is faster, and sometimes much faster.</p>

<p>Performance enhancement: syncing could block the main thread more than it should. We moved JSON decoding to a background thread, which fixes this. This is particularly noticeable during an initial sync.</p>

<p>Keyboard shortcuts: the 's' key toggles starred status. The 'r' and 'u' keys now both toggle read status (instead of setting read and unread status, respectively).</p>

<p>Articles view: articles where the feed icon is quite large would be slow to render — now they render as fast as other articles.</p>

<p>Articles view: a bug where keyboard shortcuts wouldn’t work after giving the articles view focus has been fixed.</p>

<p>Articles view: YouTube videos could end up small. Fixed.</p>

<p>Articles view: fixed a bug scaling images to fit in the view.</p>

<p>Feedbin syncing: fixed a bug where renaming a tag on the Feedbin site would result in feeds in NNW ending up at the top level.</p>

<p>Help menu: fixed the expired Slack link.</p>
 							]]></description>
            <pubDate>Mon, 30 Sep 2019 13:56:00 -0700</pubDate>
            <enclosure url="https://github.com/brentsimmons/NetNewsWire/releases/download/mac-5.0.3b1/NetNewsWire5.0.3b1.zip" sparkle:version="2616" sparkle:shortVersionString="5.0.3b1" length="5106894" type="application/zip" />
            <sparkle:minimumSystemVersion>10.14.4</sparkle:minimumSystemVersion>
        </item>

				<item>
         <title>NetNewsWire 5.0.2</title>
            <description><![CDATA[
<p>The app movement monitor has been updated to handle quarantined apps and translocation.</p>

<p>Normally we wouldn’t have pushed out a new release for a single bug fix, but this one is important — we were getting false positives on app movement, which was affecting some users negatively.</p>
 							]]></description>
            <pubDate>Sat, 14 Sep 2019 11:20:00 -0700</pubDate>
            <enclosure url="https://github.com/brentsimmons/NetNewsWire/releases/download/mac-5.0.2/NetNewsWire5.0.2.zip" sparkle:version="2615" sparkle:shortVersionString="5.0.2" length="5082387" type="application/zip" />
            <sparkle:minimumSystemVersion>10.14.4</sparkle:minimumSystemVersion>
        </item>

				<item>
         <title>NetNewsWire 5.0.1</title>
            <description><![CDATA[
<p>This is the final version of 5.0.1. Thanks for your help by running test builds!</p>
 							]]></description>
            <pubDate>Fri, 13 Sep 2019 13:40:00 -0700</pubDate>
            <enclosure url="https://github.com/brentsimmons/NetNewsWire/releases/download/mac-5.0.1/NetNewsWire5.0.1.zip" sparkle:version="2614" sparkle:shortVersionString="5.0.1" length="5095218" type="application/zip" />
            <sparkle:minimumSystemVersion>10.14.4</sparkle:minimumSystemVersion>
        </item>


				<item>
         <title>NetNewsWire 5.0.1b1</title>
            <description><![CDATA[
<p>Timeline: reload the timeline when show-feed-names is toggled. This fixes a bug where switching between a folder and a feed with the exact same list of articles to appear in the timeline would result in display glitches.</p>
 							]]></description>
            <pubDate>Tue, 10 Sep 2019 20:50:00 -0700</pubDate>
            <enclosure url="https://github.com/brentsimmons/NetNewsWire/releases/download/mac-5.0.1b1/NetNewsWire5.0.1b1.zip" sparkle:version="2613" sparkle:shortVersionString="5.0.1b1" length="5094966" type="application/zip" />
            <sparkle:minimumSystemVersion>10.14.4</sparkle:minimumSystemVersion>
        </item>

				<item>
         <title>NetNewsWire 5.0.1d2</title>
            <description><![CDATA[
<p>Crash fix: when the app is renamed or moved on disk while running, alert the user and quit the app. This prevents crashes that will happen due to renaming/moving. See Daniel Jalkut on <a href="https://red-sweater.com/blog/3508/app-movement-monitoring">App Movement Monitoring</a> for more info.</p>

<p>Timeline: update UI more quickly when a feed icon is downloaded.</p>

<p>Article pane: stop blocking links containing the string “feedburner” — there are legitimate cases where that string appears.</p>

<p>Timeline and article pane: make sure the link for an article isn’t an empty string.</p>

<p>RSS parser: check for bad permalinks more aggressively. If they don’t contain a / character, then do not consider them permalinks.</p>
 							]]></description>
            <pubDate>Sat, 07 Sep 2019 21:00:00 -0700</pubDate>
            <enclosure url="https://github.com/brentsimmons/NetNewsWire/releases/download/mac-5.0.1d2/NetNewsWire5.0.1d2.zip" sparkle:version="2612" sparkle:shortVersionString="5.0.1d2" length="5095642" type="application/zip" />
            <sparkle:minimumSystemVersion>10.14.4</sparkle:minimumSystemVersion>
        </item>

		<item>
         <title>NetNewsWire 5.0.1d1</title>
            <description><![CDATA[
<p>(Probably) fix a crashing bug having to do with a callback being called more than once, when it was designed to be called just once.</p>
<p>Preferences > General: add checkbox to hide the unread count in the Dock.</p>
<p>Article pane: handle figures and iframes as we do images, so they fit in the view.</p>
<p>Article pane: fix white flash on first article load while in Dark Mode.</p>
<p>Enable the Open in Browser command only when a single article is selected.</p>
<p>Detect RDF (RSS 1.0) feeds that lack an XML header.</p>
<p>Parse Atom-style dates that are missing a T character in the middle.</p>
<p>About window: add link to NetNewsWire website.</p>
<p>RSS parser: don’t let author/title overwrite item/title.</p>
<p>Deleting an empty Feedbin folder no longer makes the sidebar non-responsive.</p>
<p>Updated the UI when a Feedbin user with an expired trial creates an account in NetNewsWire.</p>
<p>Feedbin syncing: fixed a bug where starred articles could appear as unread.</p>
<p>Microblog Mac app sharing: when it has to launch the app first, it waits a little longer before sending it content, which should fix a bug where sometimes you get no content in that case.</p>
  							]]></description>
            <pubDate>Wed, 04 Sep 2019 21:30:00 -0700</pubDate>
            <enclosure url="https://github.com/brentsimmons/NetNewsWire/releases/download/mac-5.0.1d1/NetNewsWire5.0.1d1.zip" sparkle:version="2611" sparkle:shortVersionString="5.0" length="5188084" type="application/zip" />
            <sparkle:minimumSystemVersion>10.14.4</sparkle:minimumSystemVersion>
        </item>

			<item>
         <title>NetNewsWire 5.0</title>
            <description><![CDATA[
            	<p>This is the shipping version of NetNewsWire 5.0.</p>
  							]]></description>
            <pubDate>Sun, 25 Aug 2019 11:40:00 -0700</pubDate>
            <enclosure url="https://github.com/brentsimmons/NetNewsWire/releases/download/mac-5.0/NetNewsWire5.0.zip" sparkle:version="2609" sparkle:shortVersionString="5.0" length="5174696" type="application/zip" />
            <sparkle:minimumSystemVersion>10.14.4</sparkle:minimumSystemVersion>
        </item>

			<item>
         <title>NetNewsWire 5.0b6</title>
            <description><![CDATA[
            	<p>Okay — one last beta! Pretty sure, at least.</p>
            	<p>Fixes a bug with undoing deleting feeds or folders. The sidebar wouldn’t update afterward to show that the feed is back. Now it does.</p>
            	<p>Opens preferences window in center of screen.</p>
           		<p>Centers main window on first launch.</p>
 							]]></description>
            <pubDate>Fri, 23 Aug 2019 18:50:00 -0700</pubDate>
            <enclosure url="https://github.com/brentsimmons/NetNewsWire/releases/download/mac-5.0b6/NetNewsWire5.0b6.zip" sparkle:version="2608" sparkle:shortVersionString="5.0b6" length="5174618" type="application/zip" />
            <sparkle:minimumSystemVersion>10.14.4</sparkle:minimumSystemVersion>
        </item>

			<item>
         <title>NetNewsWire 5.0b5</title>
            <description><![CDATA[
            	<p>This is probably the last beta before the 5.0 release.</p>
            	<p>Preferences > Advanced now has app updating options — you can follow test builds or release builds. Release builds is the default. If you want to continue to get test builds, you’ll have to check the box next to “Test builds.”</p>
            	<p>Fixed a bug where smart feeds and folders wouldn’t re-fetch after a feed or folder was deleted, and so they might contain articles that should have been removed.</p>
 							]]></description>
            <pubDate>Wed, 21 Aug 2019 22:05:00 -0700</pubDate>
            <enclosure url="https://github.com/brentsimmons/NetNewsWire/releases/download/mac-5.0b5/NetNewsWire5.0b5.zip" sparkle:version="2607" sparkle:shortVersionString="5.0b5" length="5174826" type="application/zip" />
            <sparkle:minimumSystemVersion>10.14.4</sparkle:minimumSystemVersion>
        </item>

			<item>
         <title>NetNewsWire 5.0b4</title>
            <description><![CDATA[
            	<p>Fixed a bug showing the unread count for the selected feed, smart feed, or folder.</p>
 							]]></description>
            <pubDate>Wed, 14 Aug 2019 00:30:00 -0700</pubDate>
            <enclosure url="https://ranchero.com/downloads/NetNewsWire5.0b4.zip" sparkle:version="2606" sparkle:shortVersionString="5.0b4" length="5168358" type="application/zip" />
            <sparkle:minimumSystemVersion>10.14.4</sparkle:minimumSystemVersion>
        </item>


			<item>
         <title>NetNewsWire 5.0b2</title>
            <description><![CDATA[
            	<p>Fixed a crashing bug doing mark-all-as-read from the contextual menu on a feed.</p>
 							]]></description>
            <pubDate>Mon, 12 Aug 2019 09:45:00 -0700</pubDate>
            <enclosure url="https://ranchero.com/downloads/NetNewsWire5.0b2.zip" sparkle:version="2299" sparkle:shortVersionString="5.0b2" length="5167789" type="application/zip" />
            <sparkle:minimumSystemVersion>10.14.4</sparkle:minimumSystemVersion>
        </item>

			<item>
         <title>NetNewsWire 5.0b1</title>
            <description><![CDATA[
            	<p><b>Beta!</b> This is the first beta release. This means that we think the app is ready to ship — but it should get more testing to be sure.</p>
            	<p>There is now a <a href="https://ranchero.com/netnewswire/help/mac/5.0/en/">Help Book</a> on the web. We’ll continue to update it up until we ship.</p>
         			<p>Unread counts: for the sidebar unread count, get the unread count for the selected feed/folder from the timeline.</p>
            	<p>Today feed: now shows last 24 hours. This way articles don’t just disappear at midnight. This kind of stretches the meaning of “Today,” but we think it’s fine.</p>
            	<p>Fixed a few AppleScript bugs, including a crashing bug that could happen when adding a feed that already exists.</p>
            	<p>Finalized the AppleScript scripting dictionary.</p>
            	<p>Performance: do async fetches for the timeline when an event triggers a need for a refresh. This way the main thread isn’t blocked.</p>
            	<p>Performance: reload the sidebar outline less often. Only when actually needed.</p>
            	<p>Performance: remove some unneeded drawing behind the timeline. This makes resizing the timeline horizontally faster.</p>
            	<p>Performance: make some additional database operations async that could be made so.</p>
              <p>About box: add additional credits.</p>
            	<p>Fix typos in some error messages — they were using a foot mark instead of a curly quote.</p>
							]]></description>
            <pubDate>Sun, 11 Aug 2019 22:20:00 -0700</pubDate>
            <enclosure url="https://ranchero.com/downloads/NetNewsWire5.0b1.zip" sparkle:version="2298" sparkle:shortVersionString="5.0b1" length="5167489" type="application/zip" />
            <sparkle:minimumSystemVersion>10.14.4</sparkle:minimumSystemVersion>
        </item>

        <item>
          <title>NetNewsWire 5.0a4</title>
            <description><![CDATA[
               <p>Sidebar: fixed a bug where a drag-and-drop that triggers an error could make the app unresponsive.</p>
            	<p>Timeline: fixed sorting when two items have the same publication date. Added additional criteria so the sort is stable and predictable.</p>
            	<p>Timeline: small avatars (16 x 16 favicons, for  instance) are now centered on a gray background. Looks a bit better.</p>
            	<p>Added How to Support NetNewsWire help menu item.</p>
	           <p>AppleScript: read/unread and starred status are now read/write via scripts.</p>
						<p>Updated to the latest Sparkle — the thing that does these in-app version upgrades — which has better support Dark Mode. Also, it might fix a bug where Check for Updates… is sometimes not available when it should be. (Maybe.)</p>
							<p><b>Status note:</b> At this point we have no known bugs to fix before 5.0 beta. No crashing bugs. All that remains is documentation. So, please keep looking for bugs! :)</p>
							]]></description>
            <pubDate>Sat, 15 Jun 2019 19:00:00 -0700</pubDate>
            <enclosure url="https://ranchero.com/downloads/NetNewsWire5.0a4.zip" sparkle:version="2237" sparkle:shortVersionString="5.0a4" length="5147527" type="application/zip" />
            <sparkle:minimumSystemVersion>10.14.4</sparkle:minimumSystemVersion>
        </item>

<item>
          <title>NetNewsWire 5.0a3</title>
            <description><![CDATA[
							<p>Fixed crash happening only on macOS 10.15 beta. We owe Apple a bug report for this one.</p>
							<p>Fixed a crash that could happen when finding a feed.</p>
							<p>Skip showing error dialogs on automatic refreshes.</p>
							<p>Immediately show the refresh progress bar when an OPML import to Feedbin starts.</p>
							<p>Add ellipsis to Import from OPML and Export to OPML buttons.</p>
							]]></description>
            <pubDate>Mon, 10 Jun 2019 21:45:00 -0700</pubDate>
            <enclosure url="https://ranchero.com/downloads/NetNewsWire5.0a3.zip" sparkle:version="2223" sparkle:shortVersionString="5.0a3" length="4689888" type="application/zip" />
            <sparkle:minimumSystemVersion>10.14.4</sparkle:minimumSystemVersion>
        </item>


<item>
          <title>NetNewsWire 5.0a2</title>
            <description><![CDATA[
							<p>Escape HTML in the title in the article view — if there’s HTML in the title, the tags should actually be displayed.</p>
							<p>The Mark as Read command in the Article menu now turns into Mark as Unread at the appropriate times.</p>
							<p>Feedbin syncing: send locally changed statuses before downloading statuses from the server.</p>
						  <p>Feedbin syncing: fix bug renaming a folder that has no feeds.</p>
							<p>Feedbin syncing: fixed a bunch of accuracy and reliability issues, and a crashing bug.</p>
							<p>Fixed issue where local account feed finder could lock UI in the case of an error.</p>
	 	   					]]></description>
            <pubDate>Sat, 08 Jun 2019 16:00:00 -0700</pubDate>
            <enclosure url="https://ranchero.com/downloads/NetNewsWire5.0a2.zip" sparkle:version="2209" sparkle:shortVersionString="5.0a2" length="4691481" type="application/zip" />
            <sparkle:minimumSystemVersion>10.14.4</sparkle:minimumSystemVersion>
        </item>


<item>
          <title>NetNewsWire 5.0a1</title>
            <description><![CDATA[
							<p>NetNewsWire 5.0 has reached alpha stage! This means it has no known bugs. It surely <i>does</i> have bugs, though. Now it’s time for testing. (And writing the Help book. And making the website better.)</p>            
							<p>Fixed a crashing bug with parsing a response from Feedbin. (Totally our fault, not Feedbin’s fault.)</p>
							<p>Show avatars from Micro.blog feeds with multiple authors (such as your personal timeline feed).</p>
							<p>Made OPML import to the On My Mac account way faster.</p>
							<p>The Today smart feed now updates when the day changes.</p>
							<p>You can now drag and drop in the sidebar between accounts.</p>
							<p>Made the default file name for OPML exports “Subscriptions-[accountName].opml”</p>
							<p>Add explanation text to Account preferences for the Name field. (It’s just a display name and doesn’t affect authentication.)</p>
							<p>Fixed several bugs with Feedbin syncing — it’s now more reliable. (We know of no remaining sync bugs, though of course there might be some.)</p>
							<p>Added a placeholder web page for the Help book.</p>
							<p>New app icon! But it might take a while for your Mac to notice and put in the Dock. (I wish we could speed that up, but it’s out of our control.)</p>
 	   					]]></description>
            <pubDate>Fri, 31 May 2019 20:30:00 -0700</pubDate>
            <enclosure url="https://ranchero.com/downloads/NetNewsWire5.0a1.zip" sparkle:version="2185" sparkle:shortVersionString="5.0a1" length="4686634" type="application/zip" />
            <sparkle:minimumSystemVersion>10.14.4</sparkle:minimumSystemVersion>
        </item>


<item>
          <title>NetNewsWire 5.0d17</title>
            <description><![CDATA[
							<p>NetNewsWire 5.0 is now feature-complete. It has bugs, though, so we can’t call it alpha just yet. Getting close!</p>            
            	<p>NetNewsWire now requires macOS 10.14.4 or greater. It no longer includes the Swift libraries, which makes for a much smaller download, which means it takes up less space on disk.</p>
            	<p>You can now sync using FeedBin. See Preferences > Accounts to add a FeedBin account. Note: the initial import from FeedBin is likely to take a while, but keeping up should be quite fast.</p>
            	<p>You can create additional “On My Mac” accounts, via Preferences > Accounts.</p>
            	<p>Accounts can be made inactive.</p>
            	<p>Sidebar: fixed a bug updating unread counts in the sidebar when you have duplicates of a feed.</p>
            	<p>Timeline: scrolling has been made faster.</p>
            	<p>Timeline: avatars are now on the left instead of on the right. There’s a default globe avatar for when no feed icon or favicon can be found. The default avatar is tinted. Each feed gets its own tint.</p>
            	<p>Detail view: worked around a new WebKit bug that affected the detail view. It would flash empty between articles sometimes. Now it won’t.</p>
            	<p>Help menu: a new command takes you to the signup page for the Slack Group.</p>
            	<p>Help menu: removed command to donate to App Camp for Girls, since the donation page has been removed. Once we know how we can continue to support their mission, we’ll do so.</p>
            	<p>OPML Export: asks for the account first.</p>
 	   					]]></description>
            <pubDate>Sat, 25 May 2019 11:00:00 -0700</pubDate>
            <enclosure url="https://ranchero.com/downloads/NetNewsWire5.0d17.zip" sparkle:version="2114" sparkle:shortVersionString="5.0d17" length="4043861" type="application/zip" />
            <sparkle:minimumSystemVersion>10.14.4</sparkle:minimumSystemVersion>
        </item>

<item>
          <title>NetNewsWire 5.0d16</title>
            <description><![CDATA[
            	<p>Searching now works.</p>
 	   					]]></description>
            <pubDate>Mon, 25 Feb 2019 21:50:00 -0800</pubDate>
            <enclosure url="https://ranchero.com/downloads/NetNewsWire5.0d16.zip" sparkle:version="1592" sparkle:shortVersionString="5.0d16" length="7236690" type="application/zip" />
            <sparkle:minimumSystemVersion>10.13</sparkle:minimumSystemVersion>
        </item>

<item>
          <title>NetNewsWire 5.0d15</title>
            <description><![CDATA[
            	<p>Sidebar: the drag images are no longer terrible. They’re good — they’re what you expect.</p>
 	   					]]></description>
            <pubDate>Sat, 09 Feb 2019 21:25:00 -0800</pubDate>
            <enclosure url="https://ranchero.com/downloads/NetNewsWire5.0d15.zip" sparkle:version="1517" sparkle:shortVersionString="5.0d15" length="7208509" type="application/zip" />
            <sparkle:minimumSystemVersion>10.13</sparkle:minimumSystemVersion>
        </item>

<item>
          <title>NetNewsWire 5.0d14</title>
            <description><![CDATA[
            	<p>Bogus future dates are now discarded when updating the database.</p>
							<p>Fixed a bug where updating changed dates in articles didn’t work.</p>
							<p>Fixed bug fetching unread count for the Today feed — it was skipping items without a pubDate but that were logically part of Today because they arrived today.</p>
							<p>Timeline: do ever-so-slightly less work in the cells, which should result in an imperceptible performance increase with scrolling.</p>
							<p>Sidebar: make rows a little taller. Adds a little breathing room.</p>
 	   					]]></description>
            <pubDate>Fri, 08 Feb 2019 22:00:00 -0800</pubDate>
            <enclosure url="https://ranchero.com/downloads/NetNewsWire5.0d14.zip" sparkle:version="1514" sparkle:shortVersionString="5.0d14" length="7209999" type="application/zip" />
            <sparkle:minimumSystemVersion>10.13</sparkle:minimumSystemVersion>
        </item>

<item>
          <title>NetNewsWire 5.0d13</title>
            <description><![CDATA[
            	<p>Sidebar: you can now drag feeds into and out of folders. It’s rough still — the drag images are a mess, and spring-loaded folders don’t close. (Those bugs have been filed and will get fixed.)</p>
							<p>Fixed a bug where a feed’s title could get set to “Untitled” in the database — it should just be nil or empty.</p>
 	   					]]></description>
            <pubDate>Wed, 06 Feb 2019 22:00:00 -0800</pubDate>
            <enclosure url="https://ranchero.com/downloads/NetNewsWire5.0d13.zip" sparkle:version="1501" sparkle:shortVersionString="5.0d13" length="7212955" type="application/zip" />
            <sparkle:minimumSystemVersion>10.13</sparkle:minimumSystemVersion>
        </item>

<item>
          <title>NetNewsWire 5.0d12</title>
            <description><![CDATA[
            	<p>Timeline: refresh smart feeds when new articles are downloaded.</p>
            	<p>Sidebar: re-sort after renaming a feed or folder.</p>
           	  <p>Fixed a bug importing OPML where the OPML file doesn’t have title attributes.</p>
             	<p>Simplified user-agent to “NetNewsWire (RSS Reader; https://ranchero.com/netnewswire/)”.</p>
 	   						]]></description>
            <pubDate>Sun, 03 Feb 2019 12:00:00 -0800</pubDate>
            <enclosure url="https://ranchero.com/downloads/NetNewsWire5.0d12.zip" sparkle:version="1489" sparkle:shortVersionString="5.0d12" length="7207751" type="application/zip" />
            <sparkle:minimumSystemVersion>10.13</sparkle:minimumSystemVersion>
        </item>

<item>
          <title>NetNewsWire 5.0d11</title>
            <description><![CDATA[
            	<p>Probably fixed a crashing bug (with three reports) that could happen when using a single-letter keyboard shortcut.</p>
            	<p>Sidebar: removed gear menu — the trend these days is a clean look at the bottom of the window. (See Mail and other apps.)</p>
            	<p>Sidebar: during refresh, animate in the refresh-status view. Animate out when done. (A la Mail.)</p>
            	<p>Fixed bug where the ATP feed would have empty articles. The fix was for the parser to ignore empty content:encoded elements. (This bug won’t automatically fix any already-downloaded articles in that feed. You’ll see the fix in action the next time the feed updates.)</p>
 	   						]]></description>
            <pubDate>Fri, 01 Feb 2019 22:00:00 -0800</pubDate>
            <enclosure url="https://ranchero.com/downloads/NetNewsWire5.0d11.zip" sparkle:version="1478" sparkle:shortVersionString="5.0d11" length="7206003" type="application/zip" />
            <sparkle:minimumSystemVersion>10.13</sparkle:minimumSystemVersion>
        </item>

<item>
          <title>NetNewsWire 5.0d10</title>
            <description><![CDATA[
            	<p>Restored 10.13 compatibility. (Figured out how to get it building for 10.13 again.)</p>
            	<p>Timeline: tightened it up. Increased information density. Uses small margins, smaller avatar, and smaller title font size.</p>
            	<p>Notarized the app, as Apple wants us to do.</p>
	   						]]></description>
            <pubDate>Wed, 30 Jan 2019 22:05:00 -0800</pubDate>
            <enclosure url="https://ranchero.com/downloads/NetNewsWire5.0d10.zip" sparkle:version="1474" sparkle:shortVersionString="5.0d10" length="7205444" type="application/zip" />
            <sparkle:minimumSystemVersion>10.13</sparkle:minimumSystemVersion>
        </item>

	<item>
          <title>NetNewsWire 5.0d9</title>
            <description><![CDATA[
            	<p>Refresh automatically based on your settings in the General preferences pane.</p>
            	<p>Crashing bug: possible fix for the <a href="https://github.com/brentsimmons/NetNewsWire/issues/522">SidebarViewController.viewDidLoad() crash</a>. (I couldn’t reproduce it. We’ll just have to watch and see if the crashes stop.)</p>
							<p>Add feed window: fixed bug where Add button would be disabled sometimes.</p>
							<p>Sidebar: fixed bug where empty folders would be lost between runs.</p>
							<p>Crash reporter: close the window after sending the crash log.</p>
    						]]></description>
            <pubDate>Mon, 28 Jan 2019 20:30:00 -0800</pubDate>
            <enclosure url="https://ranchero.com/downloads/NetNewsWire5.0d9.zip" sparkle:version="1464" sparkle:shortVersionString="5.0d9" length="7764853" type="application/zip" />
            <sparkle:minimumSystemVersion>10.14</sparkle:minimumSystemVersion>
        </item>

	<item>
          <title>NetNewsWire 5.0d8</title>
            <description><![CDATA[
							<p><b>Important compatibility note!</b> NetNewsWire now requires macOS 10.14 (Mojave). Don’t update if you’re running an older macOS.</p>
							<p>Sidebar: you can drag a feed from an external app to subscribe to that feed.</p>
							<p>Crash log catcher opens a window on next launch after a crash. It offers to send the crash log to us. (Crash logs are kept confidential.)</p>
							<p>Wrote a privacy policy because it was needed for crash log collection. <a href="https://ranchero.com/netnewswire/privacypolicy">ranchero.com/netnewswire/privacypolicy</a></p>
							<p>Removed the Feed Directory. The current plan is to have it return some time after 5.0 ships.</p>
							<p>Preferences: you can set the default aggregator now.</p>
							<p>Preferences: added Advanced pane. Right now it has just one pref — you can have crash logs sent automatically.</p>
							<p>Added credits to About window.</p>
							<p>Fixed bug where contextual menu for article might not have Share menu filled in properly.</p>
							<p>Fixed bug where text in the sidebar was too gray most of the time.</p>
							<p>Made the Star toolbar button static, because any other solution was confusing. (Show the current state? Or show the state it would have if you clicked? Both answers are good, and they’re mutually exclusive.)</p>
							<p>Disabled inline editing in the sidebar. You can still edit feed and folder names, just not by clicking in the sidebar in just the right way. (It’s a relatively rare thing to want to do, so having text sometimes appear as editable was more confusing than useful.)</p>
							<p>Default feeds: added Xcoders.org feed.</p>
							<p>Enabled the hardened runtime.</p>
    						]]></description>
            <pubDate>Sun, 27 Jan 2019 10:00:00 -0800</pubDate>
            <enclosure url="https://ranchero.com/downloads/NetNewsWire5.0d8.zip" sparkle:version="1453" sparkle:shortVersionString="5.0d8" length="7759445" type="application/zip" />
            <sparkle:minimumSystemVersion>10.14</sparkle:minimumSystemVersion>
        </item>

	<item>
          <title>NetNewsWire 5.0d7</title>
            <description><![CDATA[
            
            <p>Multiple significant performance improvements that will be especially noticeable with high feed counts.</p>
            <p>Sidebar: Delete command now in contextual menu and in gear menu.</p>
            <p>Sidebar: scrolls to show feed or folder, when needed, when going to the next unread article.</p>
            <p>Timeline: contextual menu command to select feed in sidebar.</p>
            <p>Detail view: fixed — at least mostly — an issue where the detail view’s web view might flash white while in dark mode.</p>
            <p>Detail view: give URL status bar a dark background color when in Dark Mode.</p>
            <p>Sharing: sort articles by publication date on sharing.<p>
            <p>Sharing: set email subject when sharing to Mail.</p>
            <p>Window title now reflects sidebar selection. (Which will only be noticeable in the Window menu, but will be meaningful  when we add support for tabs.)</p>
            <p>Dock icon menu now includes Refresh command.</p>
            <p>Subscriptions are now stored as an OPML file instead of a plist, which means you don’t even have to export to OPML to get an OPML version of your feeds. Feed metadata is now stored in Settings.odb.</p>
            <p>Toolbar: Mark As Read toggles back and forth between states.</p>
            <p>Feed Directory: Add to Feeds button now works, though we want to revisit the UI.</p>
    						]]></description>
            <pubDate>Wed, 26 Sep 2018 22:10:00 -0800</pubDate>
            <enclosure url="https://ranchero.com/downloads/NetNewsWire5.0d7.zip" sparkle:version="1357" sparkle:shortVersionString="5.0d7" length="7799513" type="application/zip" />
            <sparkle:minimumSystemVersion>10.13</sparkle:minimumSystemVersion>
        </item>

	<item>
          <title>NetNewsWire 5.0d6</title>
            <description><![CDATA[
            
            <p>Supports Mojave dark mode in the detail view, which should complete dark mode support.</p>
            <p>Sidebar: feed and folder names can be edited inline.</p>

    						]]></description>
            <pubDate>Mon, 10 Sep 2018 13:15:00 -0800</pubDate>
            <enclosure url="https://ranchero.com/downloads/NetNewsWire5.0d6.zip" sparkle:version="1272" sparkle:shortVersionString="5.0d6" length="7805208" type="application/zip" />
            <sparkle:minimumSystemVersion>10.13</sparkle:minimumSystemVersion>
        </item>

	<item>
          <title>NetNewsWire 5.0d5</title>
            <description><![CDATA[
            
            <p>Major bandwidth-use bug fixed — sometimes it would request the home page of a site multiple times all at once. Now it just does one request.</p>
            <p>Sharing: lightboxed the share sheet.</p>
            <p>Sharing: added subject to Mail message.</p>

    						]]></description>
            <pubDate>Sun, 09 Sep 2018 12:30:00 -0800</pubDate>
            <enclosure url="https://ranchero.com/downloads/NetNewsWire5.0d5.zip" sparkle:version="1267" sparkle:shortVersionString="5.0d5" length="7742716" type="application/zip" />
            <sparkle:minimumSystemVersion>10.13</sparkle:minimumSystemVersion>
        </item>

	<item>
          <title>NetNewsWire 5.0d3</title>
            <description><![CDATA[
            
            <p>Fixed appearance of timeline cell when highlighted (in High Sierra) — text now turns white, as expected.</p>
            <p>Reduced size of download by several MB by not including Swift libraries in Safari extension.</p>
            <p>Made the Safari extension preserve https scheme, for better security.</p>
            <p>Added Share submenu to timeline contextual menu.</p>
            <p>Detail view doesn’t make date a link when it would be to the same URL as the title link.</p>
            
    						]]></description>
            <pubDate>Tue, 04 Sep 2018 21:00:00 -0800</pubDate>
            <enclosure url="https://ranchero.com/downloads/NetNewsWire5.0d3.zip" sparkle:version="1241" sparkle:shortVersionString="5.0d3" length="7730920" type="application/zip" />
            <sparkle:minimumSystemVersion>10.13</sparkle:minimumSystemVersion>
        </item>

	<item>
          <title>NetNewsWire 5.0d2</title>
            <description><![CDATA[
            
            <p>Fixed a performance issue when fetching articles — it’s much faster now. You’ll especially notice when you select something with hundreds of articles.</p>
            <p>Handle bad home page URLs in a feed. (AppleInsider, for instance.)</p>
            <p>Allow .xml as an extension when importing an OPML file.</p>
            <p>Hide cursor when paging via the space bar.</p>
    						]]></description>
            <pubDate>Sun, 02 Sep 2018 12:30:00 -0800</pubDate>
            <enclosure url="https://ranchero.com/downloads/NetNewsWire5.0d2.zip" sparkle:version="1225" sparkle:shortVersionString="5.0d2" length="11322264" type="application/zip" />
            <sparkle:minimumSystemVersion>10.13</sparkle:minimumSystemVersion>
        </item>

	

    </channel>
</rss><|MERGE_RESOLUTION|>--- conflicted
+++ resolved
@@ -6,29 +6,6 @@
         <description>Most recent NetNewsWire changes with links to updates.</description>
         <language>en</language>
 
-<<<<<<< HEAD
-				<item>
-         <title>NetNewsWire 5.0.3</title>
-            <description><![CDATA[
-<p>Significantly enhanced performance during syncs and refreshes.</p>
-
-<p>When running for the first time, and the user previously used NetNewsWire 3, it will automatically import NetNewsWire 3 subscriptions instead of the defaults for new users.</p>
-
-<p>You can also import NetNewsWire 3 subscriptions via the new File > Import NNW3 Subscriptions… command.</p>
-
-<p>Fixed the space bar when running on Catalina. It wouldn’t advance to the next unread — now it will. (This was due to a change in JavaScript in Catalina.)</p>
-
-<p>Fixed a crashing bug having to do with async database fetches for the timeline.</p>
-
-<p>Periodically empties the articles cache that was added in 5.0.3b1, so its memory use doesn’t just keep expanding.</p>
- 							]]></description>
-            <pubDate>Tue, 22 Oct 2019 09:20:00 -0700</pubDate>
-            <enclosure url="https://github.com/brentsimmons/NetNewsWire/releases/download/mac-5.0.3b2/NetNewsWire5.0.3b2.zip" sparkle:version="2617" sparkle:shortVersionString="5.0.3b2" length="5152214" type="application/zip" />
-            <sparkle:minimumSystemVersion>10.14.4</sparkle:minimumSystemVersion>
-        </item>
-
-				<item>
-=======
 	<item>
          <title>NetNewsWire 5.0.3</title>
             <description><![CDATA[
@@ -40,7 +17,6 @@
         </item>
 
 	<item>
->>>>>>> f538b330
          <title>NetNewsWire 5.0.3b2</title>
             <description><![CDATA[
 <p>Significantly enhanced performance during syncs and refreshes.</p>
