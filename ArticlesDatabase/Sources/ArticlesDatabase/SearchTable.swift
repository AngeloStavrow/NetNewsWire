//
//  SearchTable.swift
//  NetNewsWire
//
//  Created by Brent Simmons on 2/23/19.
//  Copyright © 2019 Ranchero Software. All rights reserved.
//

import Foundation
import RSCore
import RSDatabase
import RSDatabaseObjC
import Articles
import RSParser

final class ArticleSearchInfo: Hashable {

	let articleID: String
	let title: String?
	let contentHTML: String?
	let contentText: String?
	let summary: String?
	let searchRowID: Int?
	
	var preferredText: String {
		if let body = contentHTML, !body.isEmpty {
			return body
		}
		if let body = contentText, !body.isEmpty {
			return body
		}
		return summary ?? ""
	}

	lazy var bodyForIndex: String = {
		let s = preferredText.rsparser_stringByDecodingHTMLEntities()
        let sanitizedBody = s.strippingHTML().collapsingWhitespace
        
        if let authorsNames = authorsNames {
            return sanitizedBody.appending(" \(authorsNames)")
        } else {
            return sanitizedBody
        }
	}()

	init(articleID: String, title: String?, contentHTML: String?, contentText: String?, summary: String?, searchRowID: Int?) {
		self.articleID = articleID
		self.title = title
		self.contentHTML = contentHTML
		self.contentText = contentText
		self.summary = summary
		self.searchRowID = searchRowID
	}

	convenience init(article: Article) {
<<<<<<< HEAD
        let authorsNames = article.authors?.map({ $0.name }).reduce("", { $0.appending("").appending($1 ?? "") }).collapsingWhitespace
        self.init(articleID: article.articleID, title: article.title, authorsNames: authorsNames, contentHTML: article.contentHTML, contentText: article.contentText, summary: article.summary, searchRowID: nil)
=======
		self.init(articleID: article.articleID, title: article.title, contentHTML: article.contentHTML, contentText: article.contentText, summary: article.summary, searchRowID: nil)
>>>>>>> 4d5e6721
	}

	// MARK: Hashable

	public func hash(into hasher: inout Hasher) {
		hasher.combine(articleID)
	}

	// MARK: Equatable

	static func == (lhs: ArticleSearchInfo, rhs: ArticleSearchInfo) -> Bool {
		return lhs.articleID == rhs.articleID && lhs.title == rhs.title && lhs.contentHTML == rhs.contentHTML && lhs.contentText == rhs.contentText && lhs.summary == rhs.summary && lhs.searchRowID == rhs.searchRowID
	}
}

final class SearchTable: DatabaseTable {

	let name = "search"
	private let queue: DatabaseQueue
	private weak var articlesTable: ArticlesTable?

	init(queue: DatabaseQueue, articlesTable: ArticlesTable) {
		self.queue = queue
		self.articlesTable = articlesTable
	}

	func ensureIndexedArticles(for articleIDs: Set<String>) {
		guard !articleIDs.isEmpty else {
			return
		}
		queue.runInTransaction { databaseResult in
			if let database = databaseResult.database {
				self.ensureIndexedArticles(articleIDs, database)
			}
		}
	}

	/// Add to, or update, the search index for articles with specified IDs.
	func ensureIndexedArticles(_ articleIDs: Set<String>, _ database: FMDatabase) {
		guard let articlesTable = articlesTable else {
			return
		}
		guard let articleSearchInfos = articlesTable.fetchArticleSearchInfos(articleIDs, in: database) else {
			return
		}

		let unindexedArticles = articleSearchInfos.filter { $0.searchRowID == nil }
		performInitialIndexForArticles(unindexedArticles, database)

		let indexedArticles = articleSearchInfos.filter { $0.searchRowID != nil }
		updateIndexForArticles(indexedArticles, database)
	}

	/// Index new articles.
	func indexNewArticles(_ articles: Set<Article>, _ database: FMDatabase) {
		let articleSearchInfos = Set(articles.map{ ArticleSearchInfo(article: $0) })
		performInitialIndexForArticles(articleSearchInfos, database)
	}

	/// Index updated articles.
	func indexUpdatedArticles(_ articles: Set<Article>, _ database: FMDatabase) {
		ensureIndexedArticles(articles.articleIDs(), database)
	}
}

// MARK: - Private

private extension SearchTable {

	func performInitialIndexForArticles(_ articles: Set<ArticleSearchInfo>, _ database: FMDatabase) {
		articles.forEach { performInitialIndex($0, database) }
	}

	func performInitialIndex(_ article: ArticleSearchInfo, _ database: FMDatabase) {
		let rowid = insert(article, database)
		articlesTable?.updateRowsWithValue(rowid, valueKey: DatabaseKey.searchRowID, whereKey: DatabaseKey.articleID, matches: [article.articleID], database: database)
	}

	func insert(_ article: ArticleSearchInfo, _ database: FMDatabase) -> Int {
<<<<<<< HEAD
        let rowDictionary: DatabaseDictionary = [DatabaseKey.body: article.bodyForIndex, DatabaseKey.title: article.title ?? ""]
=======
		let rowDictionary: DatabaseDictionary = [DatabaseKey.body: article.bodyForIndex, DatabaseKey.title: article.title ?? ""]
>>>>>>> 4d5e6721
		insertRow(rowDictionary, insertType: .normal, in: database)
		return Int(database.lastInsertRowId())
	}

	private struct SearchInfo: Hashable {
		let rowID: Int
		let title: String
		let body: String

		init(row: FMResultSet) {
			self.rowID = Int(row.longLongInt(forColumn: DatabaseKey.rowID))
			self.title = row.string(forColumn: DatabaseKey.title) ?? ""
			self.body = row.string(forColumn: DatabaseKey.body) ?? ""
		}

		// MARK: Hashable

		public func hash(into hasher: inout Hasher) {
			hasher.combine(rowID)
		}
	}

	func updateIndexForArticles(_ articles: Set<ArticleSearchInfo>, _ database: FMDatabase) {
		if articles.isEmpty {
			return
		}
		guard let searchInfos = fetchSearchInfos(articles, database) else {
			// The articles that get here have a non-nil searchRowID, and we should have found rows in the search table for them.
			// But we didn’t. Recover by doing an initial index.
			performInitialIndexForArticles(articles, database)
			return
		}
		let groupedSearchInfos = Dictionary(grouping: searchInfos, by: { $0.rowID })
		let searchInfosDictionary = groupedSearchInfos.mapValues { $0.first! }

		articles.forEach { (article) in
			updateIndexForArticle(article, searchInfosDictionary, database)
		}
	}

	private func updateIndexForArticle(_ article: ArticleSearchInfo, _ searchInfosDictionary: [Int: SearchInfo], _ database: FMDatabase) {
		guard let searchRowID = article.searchRowID else {
			assertionFailure("Expected article.searchRowID, got nil")
			return
		}
		guard let searchInfo: SearchInfo = searchInfosDictionary[searchRowID] else {
			// Shouldn’t happen. The article has a searchRowID, but we didn’t find that row in the search table.
			// Easy to recover from: just do an initial index, and all’s well.
			performInitialIndex(article, database)
			return
		}

		let title = article.title ?? ""
		if title == searchInfo.title && article.bodyForIndex == searchInfo.body {
			return
		}

		var updateDictionary = DatabaseDictionary()
		if title != searchInfo.title {
			updateDictionary[DatabaseKey.title] = title
		}
		if article.bodyForIndex != searchInfo.body {
			updateDictionary[DatabaseKey.body] = article.bodyForIndex
		}
		updateRowsWithDictionary(updateDictionary, whereKey: DatabaseKey.rowID, matches: searchInfo.rowID, database: database)
	}

	private func fetchSearchInfos(_ articles: Set<ArticleSearchInfo>, _ database: FMDatabase) -> Set<SearchInfo>? {
		let searchRowIDs = articles.compactMap { $0.searchRowID }
		guard !searchRowIDs.isEmpty else {
			return nil
		}
		let placeholders = NSString.rs_SQLValueList(withPlaceholders: UInt(searchRowIDs.count))!
		let sql = "select rowid, title, body from \(name) where rowid in \(placeholders);"
		guard let resultSet = database.executeQuery(sql, withArgumentsIn: searchRowIDs) else {
			return nil
		}
		return resultSet.mapToSet { SearchInfo(row: $0) }
	}
}<|MERGE_RESOLUTION|>--- conflicted
+++ resolved
@@ -53,12 +53,8 @@
 	}
 
 	convenience init(article: Article) {
-<<<<<<< HEAD
-        let authorsNames = article.authors?.map({ $0.name }).reduce("", { $0.appending("").appending($1 ?? "") }).collapsingWhitespace
-        self.init(articleID: article.articleID, title: article.title, authorsNames: authorsNames, contentHTML: article.contentHTML, contentText: article.contentText, summary: article.summary, searchRowID: nil)
-=======
-		self.init(articleID: article.articleID, title: article.title, contentHTML: article.contentHTML, contentText: article.contentText, summary: article.summary, searchRowID: nil)
->>>>>>> 4d5e6721
+    let authorsNames = article.authors?.map({ $0.name }).reduce("", { $0.appending("").appending($1 ?? "") }).collapsingWhitespace
+    self.init(articleID: article.articleID, title: article.title, authorsNames: authorsNames, contentHTML: article.contentHTML, contentText: article.contentText, summary: article.summary, searchRowID: nil)
 	}
 
 	// MARK: Hashable
@@ -138,11 +134,7 @@
 	}
 
 	func insert(_ article: ArticleSearchInfo, _ database: FMDatabase) -> Int {
-<<<<<<< HEAD
-        let rowDictionary: DatabaseDictionary = [DatabaseKey.body: article.bodyForIndex, DatabaseKey.title: article.title ?? ""]
-=======
 		let rowDictionary: DatabaseDictionary = [DatabaseKey.body: article.bodyForIndex, DatabaseKey.title: article.title ?? ""]
->>>>>>> 4d5e6721
 		insertRow(rowDictionary, insertType: .normal, in: database)
 		return Int(database.lastInsertRowId())
 	}
