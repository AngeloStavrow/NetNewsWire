--- conflicted
+++ resolved
@@ -35,53 +35,4 @@
 		return RSImage(cgImage: cgImage, size: size)
 		#endif		
 	}
-}
-<<<<<<< HEAD
-
-private extension RSImage {
-	
-	#if os(iOS)
-	
-	static func compositeAvatar(_ avatar: CGImage) -> CGImage {
-		let rect = CGRect(x: 0, y: 0, width: avatarSize, height: avatarSize)
-		UIGraphicsBeginImageContext(rect.size)
-		if let context = UIGraphicsGetCurrentContext() {
-			context.setFillColor(AppAssets.avatarBackgroundColor.cgColor)
-			context.fill(rect)
-			context.translateBy(x: 0.0, y: CGFloat(integerLiteral: avatarSize));
-			context.scaleBy(x: 1.0, y: -1.0)
-			let avatarRect = CGRect(x: (avatarSize - avatar.width) / 2, y: (avatarSize - avatar.height) / 2, width: avatar.width, height: avatar.height)
-			context.draw(avatar, in: avatarRect)
-		}
-		let img = UIGraphicsGetImageFromCurrentImageContext()
-		UIGraphicsEndImageContext()
-		return img!.cgImage!
-	}
-	
-	#else
-
-	static func compositeAvatar(_ avatar: CGImage) -> CGImage {
-		var resultRect = CGRect(x: 0, y: 0, width: avatarSize, height: avatarSize)
-		let resultImage = NSImage(size: resultRect.size)
-		
-		resultImage.lockFocus()
-		if let context = NSGraphicsContext.current?.cgContext {
-			if NSApplication.shared.effectiveAppearance.isDarkMode {
-				context.setFillColor(AppAssets.avatarDarkBackgroundColor.cgColor)
-			} else {
-				context.setFillColor(AppAssets.avatarLightBackgroundColor.cgColor)
-			}
-			context.fill(resultRect)
-			let avatarRect = CGRect(x: (avatarSize - avatar.width) / 2, y: (avatarSize - avatar.height) / 2, width: avatar.width, height: avatar.height)
-			context.draw(avatar, in: avatarRect)
-		}
-		resultImage.unlockFocus()
-		
-		return resultImage.cgImage(forProposedRect: &resultRect, context: nil, hints: nil)!
-	}
-
-	#endif
-	
-}
-=======
->>>>>>> a05fd610
+}