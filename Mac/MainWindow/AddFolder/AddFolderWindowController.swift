//
//  AddFolderWindowController.swift
//  NetNewsWire
//
//  Created by Brent Simmons on 8/1/15.
//  Copyright © 2015 Ranchero Software, LLC. All rights reserved.
//

import AppKit
import Articles
import Account

class AddFolderWindowController : NSWindowController {
    
    @IBOutlet var folderNameTextField: NSTextField!
    @IBOutlet var accountPopupButton: NSPopUpButton!
	@IBOutlet var addFolderButton: NSButton!
	private var hostWindow: NSWindow?

	convenience init() {
		self.init(windowNibName: NSNib.Name("AddFolderSheet"))
	}

    // MARK: - API
    
    func runSheetOnWindow(_ w: NSWindow) {
		hostWindow = w
		hostWindow!.beginSheet(window!) { (returnCode: NSApplication.ModalResponse) -> Void in
			
			if returnCode == NSApplication.ModalResponse.OK {
				self.addFolderIfNeeded()
			}
		}
    }

	// MARK: - NSViewController
	
	override func windowDidLoad() {
		let preferredAccountID = AppDefaults.addFolderAccountID
		accountPopupButton.removeAllItems()
		
		let menu = NSMenu()
		accountPopupButton.menu = menu
		
		for oneAccount in AccountManager.shared.sortedActiveAccounts {
			
			let oneMenuItem = NSMenuItem()
			oneMenuItem.title = oneAccount.nameForDisplay
			oneMenuItem.representedObject = oneAccount
			menu.addItem(oneMenuItem)
			
			if oneAccount.accountID == preferredAccountID {
				accountPopupButton.select(oneMenuItem)
			}
		}
	}
	
	// MARK: - Actions
	
    @IBAction func cancel(_ sender: Any?) {
		hostWindow!.endSheet(window!, returnCode: .cancel)
    }
    
    @IBAction func addFolder(_ sender: Any?) {
		hostWindow!.endSheet(window!, returnCode: .OK)
    }
}

// MARK: - Text Field Delegate

extension AddFolderWindowController: NSTextFieldDelegate {

	func controlTextDidChange(_ obj: Notification) {
		guard let folderName = (obj.object as? NSTextField)?.stringValue else {
			addFolderButton.isEnabled = false
			return
		}
		addFolderButton.isEnabled = !folderName.isEmpty
	}
}

// MARK: - Private

private extension AddFolderWindowController {

	private func addFolderIfNeeded() {
		guard let menuItem = accountPopupButton.selectedItem else {
			return
		}

		let account = menuItem.representedObject as! Account
		AppDefaults.addFolderAccountID = account.accountID

		let folderName = self.folderNameTextField.stringValue
		if folderName.isEmpty {
			return
		}
<<<<<<< HEAD
		
		account.addFolder(folderName) { result in
			switch result {
			case .success:
				break
			case .failure(let error):
				NSApplication.shared.presentError(error)
			}
		}
			
=======

		account.ensureFolder(with: folderName)
>>>>>>> 3354d5a5
	}
}<|MERGE_RESOLUTION|>--- conflicted
+++ resolved
@@ -95,8 +95,7 @@
 		if folderName.isEmpty {
 			return
 		}
-<<<<<<< HEAD
-		
+
 		account.addFolder(folderName) { result in
 			switch result {
 			case .success:
@@ -105,10 +104,5 @@
 				NSApplication.shared.presentError(error)
 			}
 		}
-			
-=======
-
-		account.ensureFolder(with: folderName)
->>>>>>> 3354d5a5
 	}
 }