--- conflicted
+++ resolved
@@ -3,10 +3,7 @@
     <dependencies>
         <deployment identifier="macosx"/>
         <plugIn identifier="com.apple.InterfaceBuilder.CocoaPlugin" version="17147"/>
-<<<<<<< HEAD
         <capability name="NSView safe area layout guides" minToolsVersion="12.0"/>
-=======
->>>>>>> 25528ec8
         <capability name="documents saved in the Xcode 8 format" minToolsVersion="8.0"/>
     </dependencies>
     <scenes>
@@ -306,21 +303,10 @@
                         <autoresizingMask key="autoresizingMask"/>
                         <subviews>
                             <visualEffectView blendingMode="behindWindow" material="appearanceBased" state="followsWindowActiveState" translatesAutoresizingMaskIntoConstraints="NO" id="977-L4-4ey">
-<<<<<<< HEAD
-                                <rect key="frame" x="0.0" y="392" width="206" height="24"/>
+                                <rect key="frame" x="0.0" y="393" width="206" height="23"/>
                                 <subviews>
                                     <button verticalHuggingPriority="750" translatesAutoresizingMaskIntoConstraints="NO" id="eZS-8K-qiN">
-                                        <rect key="frame" x="180" y="5" width="14" height="14"/>
-                                        <constraints>
-                                            <constraint firstAttribute="height" constant="14" id="ELp-U5-6Vw"/>
-                                            <constraint firstAttribute="width" constant="14" id="vyT-yU-oaI"/>
-                                        </constraints>
-=======
-                                <rect key="frame" x="0.0" y="284" width="166" height="23"/>
-                                <subviews>
-                                    <button verticalHuggingPriority="750" translatesAutoresizingMaskIntoConstraints="NO" id="eZS-8K-qiN">
-                                        <rect key="frame" x="141" y="5" width="13" height="13"/>
->>>>>>> 25528ec8
+                                        <rect key="frame" x="181" y="5" width="13" height="13"/>
                                         <buttonCell key="cell" type="bevel" bezelStyle="rounded" image="filterInactive" imagePosition="overlaps" alignment="center" imageScaling="proportionallyDown" inset="2" id="5QJ-Ja-Gng">
                                             <behavior key="behavior" pushIn="YES" lightByBackground="YES" lightByGray="YES"/>
                                             <font key="font" metaFont="system"/>
@@ -337,35 +323,20 @@
                                     <constraint firstItem="eZS-8K-qiN" firstAttribute="top" secondItem="977-L4-4ey" secondAttribute="top" constant="5" id="M0q-C7-z10"/>
                                 </constraints>
                             </visualEffectView>
-<<<<<<< HEAD
                             <scrollView borderType="none" autohidesScrollers="YES" horizontalLineScroll="28" horizontalPageScroll="10" verticalLineScroll="28" verticalPageScroll="10" hasHorizontalScroller="NO" horizontalScrollElasticity="none" translatesAutoresizingMaskIntoConstraints="NO" id="cJj-Wv-9ep">
-                                <rect key="frame" x="0.0" y="0.0" width="206" height="392"/>
+                                <rect key="frame" x="0.0" y="0.0" width="206" height="393"/>
                                 <clipView key="contentView" drawsBackground="NO" copiesOnScroll="NO" id="2eU-Wz-F9g">
-                                    <rect key="frame" x="0.0" y="0.0" width="206" height="392"/>
+                                    <rect key="frame" x="0.0" y="0.0" width="206" height="393"/>
                                     <autoresizingMask key="autoresizingMask" widthSizable="YES" heightSizable="YES"/>
                                     <subviews>
                                         <outlineView verticalHuggingPriority="750" allowsExpansionToolTips="YES" columnAutoresizingStyle="firstColumnOnly" tableStyle="sourceList" selectionHighlightStyle="sourceList" columnReordering="NO" columnResizing="NO" autosaveColumns="NO" typeSelect="NO" rowHeight="28" rowSizeStyle="systemDefault" viewBased="YES" floatsGroupRows="NO" indentationPerLevel="13" outlineTableColumn="ih9-mJ-EA7" id="cnV-kg-Dn2" customClass="SidebarOutlineView" customModule="NetNewsWire" customModuleProvider="target">
-                                            <rect key="frame" x="0.0" y="0.0" width="206" height="392"/>
-=======
-                            <scrollView borderType="none" autohidesScrollers="YES" horizontalLineScroll="26" horizontalPageScroll="10" verticalLineScroll="26" verticalPageScroll="10" hasHorizontalScroller="NO" horizontalScrollElasticity="none" translatesAutoresizingMaskIntoConstraints="NO" id="cJj-Wv-9ep">
-                                <rect key="frame" x="0.0" y="0.0" width="166" height="284"/>
-                                <clipView key="contentView" drawsBackground="NO" copiesOnScroll="NO" id="2eU-Wz-F9g">
-                                    <rect key="frame" x="0.0" y="0.0" width="166" height="284"/>
-                                    <autoresizingMask key="autoresizingMask" widthSizable="YES" heightSizable="YES"/>
-                                    <subviews>
-                                        <outlineView verticalHuggingPriority="750" allowsExpansionToolTips="YES" columnAutoresizingStyle="firstColumnOnly" selectionHighlightStyle="sourceList" columnReordering="NO" columnResizing="NO" autosaveColumns="NO" typeSelect="NO" rowHeight="26" viewBased="YES" floatsGroupRows="NO" indentationPerLevel="23" outlineTableColumn="ih9-mJ-EA7" id="cnV-kg-Dn2" customClass="SidebarOutlineView" customModule="NetNewsWire" customModuleProvider="target">
-                                            <rect key="frame" x="0.0" y="0.0" width="166" height="284"/>
->>>>>>> 25528ec8
+                                            <rect key="frame" x="0.0" y="0.0" width="206" height="393"/>
                                             <autoresizingMask key="autoresizingMask" widthSizable="YES" heightSizable="YES"/>
                                             <size key="intercellSpacing" width="3" height="0.0"/>
                                             <color key="backgroundColor" name="_sourceListBackgroundColor" catalog="System" colorSpace="catalog"/>
                                             <color key="gridColor" name="gridColor" catalog="System" colorSpace="catalog"/>
                                             <tableColumns>
-<<<<<<< HEAD
                                                 <tableColumn width="174" minWidth="23" maxWidth="1000" id="ih9-mJ-EA7">
-=======
-                                                <tableColumn width="134" minWidth="23" maxWidth="1000" id="ih9-mJ-EA7">
->>>>>>> 25528ec8
                                                     <tableHeaderCell key="headerCell" lineBreakMode="truncatingTail" borderStyle="border">
                                                         <color key="textColor" name="headerTextColor" catalog="System" colorSpace="catalog"/>
                                                         <color key="backgroundColor" name="headerColor" catalog="System" colorSpace="catalog"/>
@@ -378,11 +349,7 @@
                                                     <tableColumnResizingMask key="resizingMask" resizeWithTable="YES"/>
                                                     <prototypeCellViews>
                                                         <tableCellView identifier="HeaderCell" id="qkt-WA-5tB">
-<<<<<<< HEAD
                                                             <rect key="frame" x="11" y="0.0" width="183" height="17"/>
-=======
-                                                            <rect key="frame" x="11" y="0.0" width="143" height="17"/>
->>>>>>> 25528ec8
                                                             <autoresizingMask key="autoresizingMask" widthSizable="YES" heightSizable="YES"/>
                                                             <subviews>
                                                                 <textField verticalHuggingPriority="750" fixedFrame="YES" translatesAutoresizingMaskIntoConstraints="NO" id="fNJ-z1-0Up">
@@ -400,11 +367,7 @@
                                                             </connections>
                                                         </tableCellView>
                                                         <tableCellView identifier="DataCell" id="HJn-Tm-YNO" customClass="SidebarCell" customModule="NetNewsWire" customModuleProvider="target">
-<<<<<<< HEAD
                                                             <rect key="frame" x="11" y="17" width="183" height="17"/>
-=======
-                                                            <rect key="frame" x="11" y="17" width="143" height="17"/>
->>>>>>> 25528ec8
                                                             <autoresizingMask key="autoresizingMask" widthSizable="YES" heightSizable="YES"/>
                                                         </tableCellView>
                                                     </prototypeCellViews>
@@ -526,9 +489,9 @@
                         <autoresizingMask key="autoresizingMask"/>
                         <subviews>
                             <visualEffectView blendingMode="behindWindow" material="contentBackground" state="followsWindowActiveState" translatesAutoresizingMaskIntoConstraints="NO" id="PdS-jL-yH1">
-                                <rect key="frame" x="0.0" y="119" width="450" height="27"/>
+                                <rect key="frame" x="0.0" y="120" width="450" height="26"/>
                                 <constraints>
-                                    <constraint firstAttribute="height" constant="27" id="ZMg-gZ-6aa"/>
+                                    <constraint firstAttribute="height" constant="26" id="ZMg-gZ-6aa"/>
                                 </constraints>
                             </visualEffectView>
                             <popUpButton verticalHuggingPriority="750" translatesAutoresizingMaskIntoConstraints="NO" id="lSU-OC-sEC">
@@ -565,15 +528,7 @@
                                 </popUpButtonCell>
                             </popUpButton>
                             <button verticalHuggingPriority="750" translatesAutoresizingMaskIntoConstraints="NO" id="iA5-go-AO0">
-<<<<<<< HEAD
-                                <rect key="frame" x="424" y="127" width="14" height="14"/>
-                                <constraints>
-                                    <constraint firstAttribute="width" constant="14" id="FbQ-4n-ThT"/>
-                                    <constraint firstAttribute="height" constant="14" id="dlW-82-T6N"/>
-                                </constraints>
-=======
-                                <rect key="frame" x="425" y="180" width="13" height="13"/>
->>>>>>> 25528ec8
+                                <rect key="frame" x="425" y="128" width="13" height="13"/>
                                 <buttonCell key="cell" type="bevel" bezelStyle="rounded" image="filterInactive" imagePosition="overlaps" alignment="center" imageScaling="proportionallyDown" inset="2" id="j7d-36-DO5">
                                     <behavior key="behavior" pushIn="YES" lightByBackground="YES" lightByGray="YES"/>
                                     <font key="font" metaFont="system"/>
@@ -583,16 +538,8 @@
                                     <action selector="toggleReadArticlesFilter:" target="Ebq-4s-EwK" id="tcC-72-Npk"/>
                                 </connections>
                             </button>
-<<<<<<< HEAD
                             <customView translatesAutoresizingMaskIntoConstraints="NO" id="Zpk-pq-9nW" customClass="TimelineContainerView" customModule="NetNewsWire" customModuleProvider="target">
                                 <rect key="frame" x="0.0" y="0.0" width="450" height="121"/>
-=======
-                            <box verticalHuggingPriority="750" boxType="separator" translatesAutoresizingMaskIntoConstraints="NO" id="7p6-pA-iw6">
-                                <rect key="frame" x="0.0" y="172" width="450" height="5"/>
-                            </box>
-                            <customView translatesAutoresizingMaskIntoConstraints="NO" id="Zpk-pq-9nW" customClass="TimelineContainerView" customModule="NetNewsWire" customModuleProvider="target">
-                                <rect key="frame" x="0.0" y="0.0" width="450" height="174"/>
->>>>>>> 25528ec8
                             </customView>
                         </subviews>
                         <constraints>
@@ -604,14 +551,8 @@
                             <constraint firstItem="Zpk-pq-9nW" firstAttribute="leading" secondItem="Dnl-L5-xFP" secondAttribute="leading" id="XF2-31-E1x"/>
                             <constraint firstItem="PdS-jL-yH1" firstAttribute="top" secondItem="M3G-7s-D6y" secondAttribute="top" id="aB8-Pt-Szt"/>
                             <constraint firstAttribute="bottom" secondItem="Zpk-pq-9nW" secondAttribute="bottom" id="fyv-EG-PC8"/>
-<<<<<<< HEAD
                             <constraint firstItem="Zpk-pq-9nW" firstAttribute="top" secondItem="lSU-OC-sEC" secondAttribute="bottom" constant="5" id="gFm-Ix-hBf"/>
                             <constraint firstItem="iA5-go-AO0" firstAttribute="top" secondItem="M3G-7s-D6y" secondAttribute="top" constant="5" id="nM9-iA-OzY"/>
-=======
-                            <constraint firstItem="iA5-go-AO0" firstAttribute="top" secondItem="Dnl-L5-xFP" secondAttribute="top" constant="5" id="nM9-iA-OzY"/>
-                            <constraint firstItem="7p6-pA-iw6" firstAttribute="leading" secondItem="Dnl-L5-xFP" secondAttribute="leading" id="pZU-jW-B1h"/>
-                            <constraint firstItem="7p6-pA-iw6" firstAttribute="top" secondItem="Dnl-L5-xFP" secondAttribute="top" constant="23" id="tUm-nX-Jce"/>
->>>>>>> 25528ec8
                             <constraint firstItem="iA5-go-AO0" firstAttribute="leading" relation="greaterThanOrEqual" secondItem="lSU-OC-sEC" secondAttribute="trailing" constant="8" id="yCg-gc-exN"/>
                             <constraint firstItem="lSU-OC-sEC" firstAttribute="top" secondItem="M3G-7s-D6y" secondAttribute="top" constant="4" id="zay-ZJ-od3"/>
                         </constraints>
@@ -690,15 +631,9 @@
         <segue reference="WS2-WB-dc4"/>
     </inferredMetricsTieBreakers>
     <resources>
-<<<<<<< HEAD
-        <image name="NSAddTemplate" width="15" height="13"/>
-        <image name="NSRefreshTemplate" width="14" height="16"/>
-        <image name="NSShareTemplate" width="16" height="17"/>
-=======
         <image name="NSAddTemplate" width="14" height="13"/>
         <image name="NSRefreshTemplate" width="14" height="16"/>
         <image name="NSShareTemplate" width="15" height="17"/>
->>>>>>> 25528ec8
         <image name="cleanUp" width="149" height="113"/>
         <image name="filterInactive" width="13" height="13"/>
         <image name="markAllRead" width="22" height="19"/>
