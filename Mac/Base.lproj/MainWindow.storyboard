--- conflicted
+++ resolved
@@ -1,13 +1,9 @@
 <?xml version="1.0" encoding="UTF-8"?>
-<document type="com.apple.InterfaceBuilder3.Cocoa.Storyboard.XIB" version="3.0" toolsVersion="16097.2" targetRuntime="MacOSX.Cocoa" propertyAccessControl="none" useAutolayout="YES" initialViewController="B8D-0N-5wS">
+<document type="com.apple.InterfaceBuilder3.Cocoa.Storyboard.XIB" version="3.0" toolsVersion="17154" targetRuntime="MacOSX.Cocoa" propertyAccessControl="none" useAutolayout="YES" initialViewController="B8D-0N-5wS">
     <dependencies>
-<<<<<<< HEAD
         <deployment identifier="macosx"/>
-        <plugIn identifier="com.apple.InterfaceBuilder.CocoaPlugin" version="17147"/>
+        <plugIn identifier="com.apple.InterfaceBuilder.CocoaPlugin" version="17154"/>
         <capability name="NSView safe area layout guides" minToolsVersion="12.0"/>
-=======
-        <plugIn identifier="com.apple.InterfaceBuilder.CocoaPlugin" version="16097.2"/>
->>>>>>> 2b35eacc
         <capability name="documents saved in the Xcode 8 format" minToolsVersion="8.0"/>
     </dependencies>
     <scenes>
@@ -302,43 +298,24 @@
         <scene sceneID="Yae-mu-VsH">
             <objects>
                 <viewController id="XML-A3-pDn" userLabel="Sidebar View Controller" customClass="SidebarViewController" customModule="NetNewsWire" customModuleProvider="target" sceneMemberID="viewController">
-<<<<<<< HEAD
-                    <view key="view" wantsLayer="YES" misplaced="YES" id="bJZ-bH-vgc">
-                        <rect key="frame" x="0.0" y="0.0" width="206" height="531"/>
+                    <view key="view" wantsLayer="YES" id="bJZ-bH-vgc">
+                        <rect key="frame" x="0.0" y="0.0" width="240" height="531"/>
                         <autoresizingMask key="autoresizingMask"/>
                         <subviews>
                             <scrollView borderType="none" autohidesScrollers="YES" horizontalLineScroll="28" horizontalPageScroll="10" verticalLineScroll="28" verticalPageScroll="10" hasHorizontalScroller="NO" horizontalScrollElasticity="none" translatesAutoresizingMaskIntoConstraints="NO" id="cJj-Wv-9ep">
-                                <rect key="frame" x="0.0" y="0.0" width="206" height="1098"/>
+                                <rect key="frame" x="0.0" y="0.0" width="240" height="531"/>
                                 <clipView key="contentView" drawsBackground="NO" copiesOnScroll="NO" id="2eU-Wz-F9g">
-                                    <rect key="frame" x="0.0" y="0.0" width="206" height="1098"/>
+                                    <rect key="frame" x="0.0" y="0.0" width="240" height="531"/>
                                     <autoresizingMask key="autoresizingMask" widthSizable="YES" heightSizable="YES"/>
                                     <subviews>
                                         <outlineView verticalHuggingPriority="750" allowsExpansionToolTips="YES" columnAutoresizingStyle="firstColumnOnly" selectionHighlightStyle="sourceList" columnReordering="NO" columnResizing="NO" autosaveColumns="NO" typeSelect="NO" rowHeight="28" rowSizeStyle="systemDefault" viewBased="YES" floatsGroupRows="NO" indentationPerLevel="13" outlineTableColumn="ih9-mJ-EA7" id="cnV-kg-Dn2" customClass="SidebarOutlineView" customModule="NetNewsWire" customModuleProvider="target">
-                                            <rect key="frame" x="0.0" y="0.0" width="206" height="1098"/>
-=======
-                    <view key="view" wantsLayer="YES" id="bJZ-bH-vgc">
-                        <rect key="frame" x="0.0" y="0.0" width="240" height="307"/>
-                        <autoresizingMask key="autoresizingMask"/>
-                        <subviews>
-                            <scrollView borderType="none" autohidesScrollers="YES" horizontalLineScroll="26" horizontalPageScroll="10" verticalLineScroll="26" verticalPageScroll="10" hasHorizontalScroller="NO" horizontalScrollElasticity="none" translatesAutoresizingMaskIntoConstraints="NO" id="cJj-Wv-9ep">
-                                <rect key="frame" x="0.0" y="0.0" width="240" height="307"/>
-                                <clipView key="contentView" drawsBackground="NO" copiesOnScroll="NO" id="2eU-Wz-F9g">
-                                    <rect key="frame" x="0.0" y="0.0" width="240" height="307"/>
-                                    <autoresizingMask key="autoresizingMask" widthSizable="YES" heightSizable="YES"/>
-                                    <subviews>
-                                        <outlineView verticalHuggingPriority="750" allowsExpansionToolTips="YES" columnAutoresizingStyle="firstColumnOnly" selectionHighlightStyle="sourceList" columnReordering="NO" columnResizing="NO" autosaveColumns="NO" typeSelect="NO" rowHeight="26" viewBased="YES" floatsGroupRows="NO" indentationPerLevel="23" outlineTableColumn="ih9-mJ-EA7" id="cnV-kg-Dn2" customClass="SidebarOutlineView" customModule="NetNewsWire" customModuleProvider="target">
-                                            <rect key="frame" x="0.0" y="0.0" width="240" height="307"/>
->>>>>>> 2b35eacc
+                                            <rect key="frame" x="0.0" y="0.0" width="240" height="531"/>
                                             <autoresizingMask key="autoresizingMask" widthSizable="YES" heightSizable="YES"/>
                                             <size key="intercellSpacing" width="3" height="0.0"/>
                                             <color key="backgroundColor" name="_sourceListBackgroundColor" catalog="System" colorSpace="catalog"/>
                                             <color key="gridColor" name="gridColor" catalog="System" colorSpace="catalog"/>
                                             <tableColumns>
-<<<<<<< HEAD
-                                                <tableColumn width="174" minWidth="23" maxWidth="1000" id="ih9-mJ-EA7">
-=======
                                                 <tableColumn width="208" minWidth="23" maxWidth="1000" id="ih9-mJ-EA7">
->>>>>>> 2b35eacc
                                                     <tableHeaderCell key="headerCell" lineBreakMode="truncatingTail" borderStyle="border">
                                                         <color key="textColor" name="headerTextColor" catalog="System" colorSpace="catalog"/>
                                                         <color key="backgroundColor" name="headerColor" catalog="System" colorSpace="catalog"/>
@@ -351,11 +328,7 @@
                                                     <tableColumnResizingMask key="resizingMask" resizeWithTable="YES"/>
                                                     <prototypeCellViews>
                                                         <tableCellView identifier="HeaderCell" id="qkt-WA-5tB">
-<<<<<<< HEAD
-                                                            <rect key="frame" x="11" y="0.0" width="183" height="17"/>
-=======
                                                             <rect key="frame" x="11" y="0.0" width="217" height="17"/>
->>>>>>> 2b35eacc
                                                             <autoresizingMask key="autoresizingMask" widthSizable="YES" heightSizable="YES"/>
                                                             <subviews>
                                                                 <textField verticalHuggingPriority="750" fixedFrame="YES" translatesAutoresizingMaskIntoConstraints="NO" id="fNJ-z1-0Up">
@@ -373,11 +346,7 @@
                                                             </connections>
                                                         </tableCellView>
                                                         <tableCellView identifier="DataCell" id="HJn-Tm-YNO" customClass="SidebarCell" customModule="NetNewsWire" customModuleProvider="target">
-<<<<<<< HEAD
-                                                            <rect key="frame" x="11" y="17" width="183" height="17"/>
-=======
                                                             <rect key="frame" x="11" y="17" width="217" height="17"/>
->>>>>>> 2b35eacc
                                                             <autoresizingMask key="autoresizingMask" widthSizable="YES" heightSizable="YES"/>
                                                         </tableCellView>
                                                     </prototypeCellViews>
@@ -406,17 +375,10 @@
                                 </scroller>
                             </scrollView>
                             <customView translatesAutoresizingMaskIntoConstraints="NO" id="HZs-Zf-G8s" customClass="SidebarStatusBarView" customModule="NetNewsWire" customModuleProvider="target">
-<<<<<<< HEAD
-                                <rect key="frame" x="0.0" y="-28" width="206" height="28"/>
-                                <subviews>
-                                    <box verticalHuggingPriority="750" boxType="separator" translatesAutoresizingMaskIntoConstraints="NO" id="agw-l1-HkL">
-                                        <rect key="frame" x="0.0" y="25" width="206" height="5"/>
-=======
                                 <rect key="frame" x="0.0" y="-28" width="240" height="28"/>
                                 <subviews>
                                     <box verticalHuggingPriority="750" boxType="separator" translatesAutoresizingMaskIntoConstraints="NO" id="agw-l1-HkL">
                                         <rect key="frame" x="0.0" y="25" width="240" height="5"/>
->>>>>>> 2b35eacc
                                     </box>
                                     <progressIndicator hidden="YES" wantsLayer="YES" maxValue="100" style="bar" translatesAutoresizingMaskIntoConstraints="NO" id="y9c-Xf-2fS">
                                         <rect key="frame" x="20" y="3" width="40" height="20"/>
@@ -425,11 +387,7 @@
                                         </constraints>
                                     </progressIndicator>
                                     <textField hidden="YES" horizontalHuggingPriority="251" verticalHuggingPriority="750" translatesAutoresizingMaskIntoConstraints="NO" id="iyL-pW-cT6">
-<<<<<<< HEAD
-                                        <rect key="frame" x="62" y="6" width="126" height="16"/>
-=======
                                         <rect key="frame" x="62" y="6" width="160" height="16"/>
->>>>>>> 2b35eacc
                                         <textFieldCell key="cell" scrollable="YES" lineBreakMode="clipping" sendsActionOnEndEditing="YES" title="Label" id="dVE-XG-mlU">
                                             <font key="font" metaFont="system"/>
                                             <color key="textColor" name="secondaryLabelColor" catalog="System" colorSpace="catalog"/>
@@ -507,7 +465,7 @@
                         <autoresizingMask key="autoresizingMask"/>
                         <subviews>
                             <visualEffectView blendingMode="behindWindow" material="contentBackground" state="followsWindowActiveState" translatesAutoresizingMaskIntoConstraints="NO" id="PdS-jL-yH1">
-                                <rect key="frame" x="0.0" y="120" width="450" height="26"/>
+                                <rect key="frame" x="0.0" y="120" width="375" height="26"/>
                                 <constraints>
                                     <constraint firstAttribute="height" constant="26" id="ZMg-gZ-6aa"/>
                                 </constraints>
@@ -547,11 +505,7 @@
                                 </popUpButtonCell>
                             </popUpButton>
                             <button verticalHuggingPriority="750" translatesAutoresizingMaskIntoConstraints="NO" id="iA5-go-AO0">
-<<<<<<< HEAD
-                                <rect key="frame" x="425" y="127" width="13" height="13"/>
-=======
-                                <rect key="frame" x="350" y="180" width="13" height="13"/>
->>>>>>> 2b35eacc
+                                <rect key="frame" x="350" y="127" width="13" height="13"/>
                                 <buttonCell key="cell" type="bevel" bezelStyle="rounded" image="filterInactive" imagePosition="overlaps" alignment="center" imageScaling="proportionallyDown" inset="2" id="j7d-36-DO5">
                                     <behavior key="behavior" pushIn="YES" lightByBackground="YES" lightByGray="YES"/>
                                     <font key="font" metaFont="system"/>
@@ -561,16 +515,8 @@
                                     <action selector="toggleReadArticlesFilter:" target="Ebq-4s-EwK" id="tcC-72-Npk"/>
                                 </connections>
                             </button>
-<<<<<<< HEAD
                             <customView translatesAutoresizingMaskIntoConstraints="NO" id="Zpk-pq-9nW" customClass="TimelineContainerView" customModule="NetNewsWire" customModuleProvider="target">
-                                <rect key="frame" x="0.0" y="0.0" width="450" height="120"/>
-=======
-                            <box verticalHuggingPriority="750" boxType="separator" translatesAutoresizingMaskIntoConstraints="NO" id="7p6-pA-iw6">
-                                <rect key="frame" x="0.0" y="172" width="375" height="5"/>
-                            </box>
-                            <customView translatesAutoresizingMaskIntoConstraints="NO" id="Zpk-pq-9nW" customClass="TimelineContainerView" customModule="NetNewsWire" customModuleProvider="target">
-                                <rect key="frame" x="0.0" y="0.0" width="375" height="174"/>
->>>>>>> 2b35eacc
+                                <rect key="frame" x="0.0" y="0.0" width="375" height="120"/>
                             </customView>
                         </subviews>
                         <constraints>
@@ -656,7 +602,7 @@
                 </viewController>
                 <customObject id="vzM-Vn-mEn" userLabel="First Responder" customClass="NSResponder" sceneMemberID="firstResponder"/>
             </objects>
-            <point key="canvasLocation" x="68" y="946"/>
+            <point key="canvasLocation" x="141" y="945"/>
         </scene>
     </scenes>
     <inferredMetricsTieBreakers>
