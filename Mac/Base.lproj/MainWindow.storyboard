<?xml version="1.0" encoding="UTF-8"?>
<document type="com.apple.InterfaceBuilder3.Cocoa.Storyboard.XIB" version="3.0" toolsVersion="17154" targetRuntime="MacOSX.Cocoa" propertyAccessControl="none" useAutolayout="YES" initialViewController="B8D-0N-5wS">
    <dependencies>
        <deployment identifier="macosx"/>
        <plugIn identifier="com.apple.InterfaceBuilder.CocoaPlugin" version="17154"/>
        <capability name="NSView safe area layout guides" minToolsVersion="12.0"/>
        <capability name="documents saved in the Xcode 8 format" minToolsVersion="8.0"/>
    </dependencies>
    <scenes>
        <!--Window Controller-->
        <scene sceneID="R2V-B0-nI4">
            <objects>
                <windowController id="B8D-0N-5wS" customClass="MainWindowController" customModule="NetNewsWire" customModuleProvider="target" sceneMemberID="viewController">
                    <window key="window" title="NetNewsWire" allowsToolTipsWhenApplicationIsInactive="NO" autorecalculatesKeyViewLoop="NO" releasedWhenClosed="NO" visibleAtLaunch="NO" frameAutosaveName="" animationBehavior="default" id="IQv-IB-iLA">
                        <windowStyleMask key="styleMask" titled="YES" closable="YES" miniaturizable="YES" resizable="YES"/>
                        <windowCollectionBehavior key="collectionBehavior" fullScreenPrimary="YES"/>
                        <windowPositionMask key="initialPositionMask" leftStrut="YES" rightStrut="YES" topStrut="YES" bottomStrut="YES"/>
                        <rect key="contentRect" x="196" y="240" width="480" height="270"/>
                        <rect key="screenRect" x="0.0" y="0.0" width="2560" height="1415"/>
                        <toolbar key="toolbar" implicitIdentifier="3C53153F-2D4C-441B-B551-D28ADBB5869C" explicitIdentifier="MainWindowToolbar" displayMode="iconOnly" sizeMode="regular" id="463-wM-1ZF">
                            <allowedToolbarItems>
                                <toolbarItem implicitItemIdentifier="NSToolbarSpaceItem" id="d4b-Sp-qek"/>
                                <toolbarItem implicitItemIdentifier="NSToolbarFlexibleSpaceItem" id="YMs-P5-Xhn"/>
                                <toolbarItem implicitItemIdentifier="DD0FA79F-72C1-488B-B113-0D2DE89AA468" explicitItemIdentifier="search" label="Search" paletteLabel="Search" toolTip="Search Articles" id="1Ql-WJ-KYi">
                                    <size key="minSize" width="96" height="22"/>
                                    <size key="maxSize" width="320" height="28"/>
                                    <searchField key="view" wantsLayer="YES" verticalHuggingPriority="750" id="Fcs-4u-xuP">
                                        <rect key="frame" x="0.0" y="14" width="320" height="22"/>
                                        <autoresizingMask key="autoresizingMask" flexibleMaxX="YES" flexibleMinY="YES"/>
                                        <searchFieldCell key="cell" scrollable="YES" lineBreakMode="clipping" selectable="YES" editable="YES" borderStyle="bezel" usesSingleLineMode="YES" bezelStyle="round" id="syc-TO-rPc">
                                            <font key="font" metaFont="system"/>
                                            <color key="textColor" name="controlTextColor" catalog="System" colorSpace="catalog"/>
                                            <color key="backgroundColor" name="textBackgroundColor" catalog="System" colorSpace="catalog"/>
                                        </searchFieldCell>
                                    </searchField>
                                </toolbarItem>
                                <toolbarItem implicitItemIdentifier="C3050605-E4B0-40CB-BA19-F64DF68BCFFA" explicitItemIdentifier="share" label="Share" paletteLabel="Share" toolTip="Share" image="NSShareTemplate" id="nv0-Ju-lP7" customClass="RSToolbarItem" customModule="RSCore">
                                    <size key="minSize" width="38" height="25"/>
                                    <size key="maxSize" width="38" height="27"/>
                                    <button key="view" verticalHuggingPriority="750" id="ypo-pI-PTN">
                                        <rect key="frame" x="0.0" y="14" width="38" height="25"/>
                                        <autoresizingMask key="autoresizingMask" flexibleMaxX="YES" flexibleMinY="YES"/>
                                        <buttonCell key="cell" type="roundTextured" bezelStyle="texturedRounded" image="NSShareTemplate" imagePosition="overlaps" alignment="center" state="on" borderStyle="border" imageScaling="proportionallyDown" inset="2" id="XW2-7k-h4r">
                                            <behavior key="behavior" pushIn="YES" lightByBackground="YES" lightByGray="YES"/>
                                            <font key="font" metaFont="system"/>
                                        </buttonCell>
                                    </button>
                                    <connections>
                                        <action selector="toolbarShowShareMenu:" target="Oky-zY-oP4" id="zUk-sS-frQ"/>
                                    </connections>
                                </toolbarItem>
                                <toolbarItem implicitItemIdentifier="3552D790-D29C-4BF2-AF02-5BEFE49C7FB9" explicitItemIdentifier="newFeed" label="New Feed" paletteLabel="New Feed" toolTip="New Feed" image="NSAddTemplate" id="Skp-5r-70Q" customClass="RSToolbarItem" customModule="RSCore">
                                    <size key="minSize" width="38" height="25"/>
                                    <size key="maxSize" width="38" height="27"/>
                                    <button key="view" verticalHuggingPriority="750" id="rHO-y7-lG9">
                                        <rect key="frame" x="11" y="14" width="38" height="25"/>
                                        <autoresizingMask key="autoresizingMask" flexibleMaxX="YES" flexibleMinY="YES"/>
                                        <buttonCell key="cell" type="roundTextured" bezelStyle="texturedRounded" image="NSAddTemplate" imagePosition="overlaps" alignment="center" lineBreakMode="truncatingTail" state="on" borderStyle="border" imageScaling="proportionallyDown" inset="2" id="eHD-pU-GaN">
                                            <behavior key="behavior" pushIn="YES" lightByBackground="YES" lightByGray="YES"/>
                                            <font key="font" metaFont="system"/>
                                        </buttonCell>
                                    </button>
                                    <connections>
                                        <action selector="showAddWebFeedWindow:" target="Oky-zY-oP4" id="pEy-MV-Lnd"/>
                                    </connections>
                                </toolbarItem>
                                <toolbarItem implicitItemIdentifier="25C9E98A-867B-4EE2-BC1A-7B453D6B40BF" explicitItemIdentifier="newFolder" label="New Folder" paletteLabel="New Folder" toolTip="New Folder" image="newFolder" id="st0-Wp-nPK" customClass="RSToolbarItem" customModule="RSCore">
                                    <size key="minSize" width="38" height="25"/>
                                    <size key="maxSize" width="38" height="27"/>
                                    <button key="view" verticalHuggingPriority="750" id="nvZ-IA-qOA">
                                        <rect key="frame" x="15" y="14" width="38" height="25"/>
                                        <autoresizingMask key="autoresizingMask" flexibleMaxX="YES" flexibleMinY="YES"/>
                                        <buttonCell key="cell" type="roundTextured" bezelStyle="texturedRounded" image="newFolder" imagePosition="only" alignment="center" lineBreakMode="truncatingTail" state="on" borderStyle="border" inset="2" id="Huj-Sy-XeN">
                                            <behavior key="behavior" pushIn="YES" lightByBackground="YES" lightByGray="YES"/>
                                            <font key="font" metaFont="system"/>
                                        </buttonCell>
                                    </button>
                                    <connections>
                                        <action selector="showAddFolderWindow:" target="Oky-zY-oP4" id="JH4-ym-YWq"/>
                                    </connections>
                                </toolbarItem>
                                <toolbarItem implicitItemIdentifier="D783290E-C822-40DF-8CB8-925D92EA4D83" explicitItemIdentifier="nextUnread" label="Next Unread" paletteLabel="Next Unread" toolTip="Go to Next Unread" image="nextUnread" id="p7Y-Vm-ILH" customClass="RSToolbarItem" customModule="RSCore">
                                    <size key="minSize" width="38" height="25"/>
                                    <size key="maxSize" width="38" height="27"/>
                                    <button key="view" verticalHuggingPriority="750" id="1g8-XX-BhA" customClass="RSDarkModeAdaptingToolbarButton" customModule="RSCore">
                                        <rect key="frame" x="18" y="14" width="38" height="25"/>
                                        <autoresizingMask key="autoresizingMask" flexibleMaxX="YES" flexibleMinY="YES"/>
                                        <buttonCell key="cell" type="roundTextured" bezelStyle="texturedRounded" image="nextUnread" imagePosition="only" alignment="center" lineBreakMode="truncatingTail" state="on" borderStyle="border" inset="2" id="aBl-Z6-Tfa">
                                            <behavior key="behavior" pushIn="YES" lightByBackground="YES" lightByGray="YES"/>
                                            <font key="font" metaFont="system"/>
                                        </buttonCell>
                                    </button>
                                    <connections>
                                        <action selector="nextUnread:" target="Oky-zY-oP4" id="tR6-kc-nFc"/>
                                    </connections>
                                </toolbarItem>
                                <toolbarItem implicitItemIdentifier="4A460A5C-B005-4797-AA95-FD667F0A61C2" explicitItemIdentifier="markAllAsRead" label="Mark All as Read" paletteLabel="Mark All as Read" toolTip="Mark All as Read" image="markAllRead" id="lst-vn-0Iw" customClass="RSToolbarItem" customModule="RSCore">
                                    <size key="minSize" width="38" height="25"/>
                                    <size key="maxSize" width="38" height="27"/>
                                    <button key="view" verticalHuggingPriority="750" id="0d4-hY-S6r">
                                        <rect key="frame" x="29" y="14" width="38" height="25"/>
                                        <autoresizingMask key="autoresizingMask" flexibleMaxX="YES" flexibleMinY="YES"/>
                                        <buttonCell key="cell" type="roundTextured" bezelStyle="texturedRounded" image="markAllRead" imagePosition="overlaps" alignment="center" lineBreakMode="truncatingTail" state="on" borderStyle="border" inset="2" id="e9z-YJ-Rib">
                                            <behavior key="behavior" pushIn="YES" lightByBackground="YES" lightByGray="YES"/>
                                            <font key="font" metaFont="system"/>
                                        </buttonCell>
                                    </button>
                                    <connections>
                                        <action selector="markAllAsRead:" target="Oky-zY-oP4" id="qQg-Wj-NpN"/>
                                    </connections>
                                </toolbarItem>
                                <toolbarItem implicitItemIdentifier="540B93C9-F805-41C8-A638-3DC0825A020B" explicitItemIdentifier="markRead" label="Mark Read" paletteLabel="Mark Read" toolTip="Mark Read or Unread" image="markRead" id="N7D-g2-EPD" customClass="RSToolbarItem" customModule="RSCore">
                                    <size key="minSize" width="38" height="25"/>
                                    <size key="maxSize" width="38" height="27"/>
                                    <button key="view" verticalHuggingPriority="750" id="Pe3-wh-G7e">
                                        <rect key="frame" x="13" y="14" width="38" height="25"/>
                                        <autoresizingMask key="autoresizingMask" flexibleMaxX="YES" flexibleMinY="YES"/>
                                        <buttonCell key="cell" type="roundTextured" bezelStyle="texturedRounded" image="markRead" imagePosition="overlaps" alignment="center" lineBreakMode="truncatingTail" state="on" borderStyle="border" inset="2" id="2FV-93-DIY">
                                            <behavior key="behavior" pushIn="YES" lightByBackground="YES" lightByGray="YES"/>
                                            <font key="font" metaFont="system"/>
                                        </buttonCell>
                                    </button>
                                    <connections>
                                        <action selector="toggleRead:" target="B8D-0N-5wS" id="r02-sN-noB"/>
                                    </connections>
                                </toolbarItem>
                                <toolbarItem implicitItemIdentifier="09CE2FC7-B9B6-4A74-85B3-2DED57082923" explicitItemIdentifier="markStar" label="Star" paletteLabel="Star" toolTip="Star or Unstar" image="star" id="Gxg-WQ-ufC" customClass="RSToolbarItem" customModule="RSCore">
                                    <size key="minSize" width="38" height="25"/>
                                    <size key="maxSize" width="38" height="27"/>
                                    <button key="view" verticalHuggingPriority="750" id="Ehx-31-ELo">
                                        <rect key="frame" x="0.0" y="14" width="38" height="25"/>
                                        <autoresizingMask key="autoresizingMask" flexibleMaxX="YES" flexibleMinY="YES"/>
                                        <buttonCell key="cell" type="roundTextured" bezelStyle="texturedRounded" image="star" imagePosition="overlaps" alignment="center" lineBreakMode="truncatingTail" state="on" borderStyle="border" inset="2" id="xYM-n6-bee">
                                            <behavior key="behavior" pushIn="YES" lightByBackground="YES" lightByGray="YES"/>
                                            <font key="font" metaFont="system"/>
                                        </buttonCell>
                                    </button>
                                    <connections>
                                        <action selector="toggleStarred:" target="Oky-zY-oP4" id="44J-UK-89l"/>
                                    </connections>
                                </toolbarItem>
                                <toolbarItem implicitItemIdentifier="4DED27B7-8961-48F3-A995-9C961E2C0257" explicitItemIdentifier="openInBrowser" label="Open in Browser" paletteLabel="Open in Browser" toolTip="Open in Browser" image="openInBrowser" id="tid-SB-me3" customClass="RSToolbarItem" customModule="RSCore">
                                    <size key="minSize" width="38" height="25"/>
                                    <size key="maxSize" width="38" height="27"/>
                                    <button key="view" verticalHuggingPriority="750" allowsExpansionToolTips="YES" id="pgp-lZ-j6S">
                                        <rect key="frame" x="28" y="14" width="38" height="25"/>
                                        <autoresizingMask key="autoresizingMask" flexibleMaxX="YES" flexibleMinY="YES"/>
                                        <buttonCell key="cell" type="roundTextured" bezelStyle="texturedRounded" image="openInBrowser" imagePosition="overlaps" alignment="center" lineBreakMode="truncatingTail" state="on" borderStyle="border" inset="2" id="PNN-ND-sO0">
                                            <behavior key="behavior" pushIn="YES" lightByBackground="YES" lightByGray="YES"/>
                                            <font key="font" metaFont="system"/>
                                        </buttonCell>
                                    </button>
                                    <connections>
                                        <action selector="openArticleInBrowser:" target="Oky-zY-oP4" id="txK-8m-Gcm"/>
                                    </connections>
                                </toolbarItem>
                                <toolbarItem implicitItemIdentifier="94C3EB28-587B-4C5C-9647-F8A2A240A1FD" explicitItemIdentifier="refresh" label="Refresh" paletteLabel="Refresh" toolTip="Refresh" image="NSRefreshTemplate" id="QD0-SQ-OIM" customClass="RSToolbarItem" customModule="RSCore">
                                    <size key="minSize" width="38" height="25"/>
                                    <size key="maxSize" width="38" height="27"/>
                                    <button key="view" verticalHuggingPriority="750" id="tRb-KW-Z3i">
                                        <rect key="frame" x="5" y="14" width="38" height="25"/>
                                        <autoresizingMask key="autoresizingMask" flexibleMaxX="YES" flexibleMinY="YES"/>
                                        <buttonCell key="cell" type="roundTextured" bezelStyle="texturedRounded" image="NSRefreshTemplate" imagePosition="overlaps" alignment="center" lineBreakMode="truncatingTail" state="on" borderStyle="border" imageScaling="proportionallyDown" inset="2" id="aGM-Q8-k4r">
                                            <behavior key="behavior" pushIn="YES" lightByBackground="YES" lightByGray="YES"/>
                                            <font key="font" metaFont="system"/>
                                        </buttonCell>
                                    </button>
                                    <connections>
                                        <action selector="refreshAll:" target="Oky-zY-oP4" id="KRz-Df-3zA"/>
                                    </connections>
                                </toolbarItem>
                                <toolbarItem implicitItemIdentifier="642D2379-B9AF-4990-8E09-A1115C60ED1A" explicitItemIdentifier="readerView" label="Reader" paletteLabel="Reader" toolTip="Reader View" id="6Vm-OW-3mR" customClass="RSToolbarItem" customModule="RSCore">
                                    <size key="minSize" width="38" height="25"/>
                                    <size key="maxSize" width="38" height="27"/>
                                    <button key="view" verticalHuggingPriority="750" id="1b9-Tf-u5V" customClass="LegacyArticleExtractorButton" customModule="NetNewsWire" customModuleProvider="target">
                                        <rect key="frame" x="3" y="14" width="38" height="25"/>
                                        <autoresizingMask key="autoresizingMask" flexibleMaxX="YES" flexibleMinY="YES"/>
                                        <buttonCell key="cell" type="roundTextured" bezelStyle="texturedRounded" imagePosition="overlaps" alignment="center" lineBreakMode="truncatingTail" borderStyle="border" imageScaling="proportionallyDown" inset="2" id="sXz-Xe-Kd7">
                                            <behavior key="behavior" pushIn="YES" lightByBackground="YES" lightByGray="YES" changeBackground="YES" changeGray="YES"/>
                                            <font key="font" metaFont="system"/>
                                        </buttonCell>
                                    </button>
                                    <connections>
                                        <action selector="toggleArticleExtractor:" target="B8D-0N-5wS" id="ZKQ-SK-5YJ"/>
                                    </connections>
                                </toolbarItem>
                                <toolbarItem implicitItemIdentifier="ACB5604B-4543-4985-BA1A-54ADA9DF5845" explicitItemIdentifier="cleanUp" label="Clean UP" paletteLabel="Clean Up" toolTip="Clean Up" image="cleanUp" sizingBehavior="auto" id="SsT-iS-pKE" customClass="RSToolbarItem" customModule="RSCore">
                                    <button key="view" verticalHuggingPriority="750" id="9At-yP-WNY">
                                        <rect key="frame" x="12" y="14" width="32" height="23"/>
                                        <autoresizingMask key="autoresizingMask"/>
                                        <buttonCell key="cell" type="roundTextured" bezelStyle="texturedRounded" image="cleanUp" imagePosition="only" alignment="center" lineBreakMode="truncatingTail" state="on" borderStyle="border" imageScaling="proportionallyDown" inset="2" id="Zwg-74-ZkZ">
                                            <behavior key="behavior" pushIn="YES" lightByBackground="YES" lightByGray="YES"/>
                                            <font key="font" metaFont="system"/>
                                        </buttonCell>
                                    </button>
                                    <connections>
                                        <action selector="cleanUp:" target="Oky-zY-oP4" id="UCH-DG-yk4"/>
                                    </connections>
                                </toolbarItem>
                            </allowedToolbarItems>
                            <defaultToolbarItems/>
                            <connections>
                                <outlet property="delegate" destination="B8D-0N-5wS" id="bgf-8m-klH"/>
                            </connections>
                        </toolbar>
                        <connections>
                            <outlet property="delegate" destination="B8D-0N-5wS" id="JSn-lq-Uwe"/>
                        </connections>
                    </window>
                    <connections>
                        <segue destination="reS-fe-pD8" kind="relationship" relationship="window.shadowedContentViewController" id="WS2-WB-dc4"/>
                    </connections>
                </windowController>
                <customObject id="Oky-zY-oP4" userLabel="First Responder" customClass="NSResponder" sceneMemberID="firstResponder"/>
            </objects>
            <point key="canvasLocation" x="-666" y="-124"/>
        </scene>
        <!--Split View Controller-->
        <scene sceneID="vhK-r2-b3N">
            <objects>
                <splitViewController id="wEf-EP-9Fq" sceneMemberID="viewController">
                    <splitViewItems>
                        <splitViewItem canCollapse="YES" holdingPriority="260" behavior="sidebar" id="XVW-Gk-g7U"/>
                        <splitViewItem holdingPriority="255" behavior="contentList" id="UkR-qu-7uT"/>
                        <splitViewItem id="EtR-h8-kPm"/>
                    </splitViewItems>
                    <splitView key="splitView" wantsLayer="YES" dividerStyle="thin" vertical="YES" id="3QF-bA-qOw">
                        <rect key="frame" x="0.0" y="0.0" width="450" height="300"/>
                        <autoresizingMask key="autoresizingMask"/>
                        <connections>
                            <outlet property="delegate" destination="wEf-EP-9Fq" id="0ic-vQ-NKS"/>
                        </connections>
                    </splitView>
                    <connections>
                        <outlet property="splitView" destination="3QF-bA-qOw" id="YxK-5q-cOe"/>
                        <segue destination="XML-A3-pDn" kind="relationship" relationship="splitItems" id="Dul-5N-qJu"/>
                        <segue destination="36G-bQ-b96" kind="relationship" relationship="splitItems" id="yFZ-cm-NcZ"/>
                        <segue destination="Vho-7i-T8m" kind="relationship" relationship="splitItems" id="Foq-XC-qoZ"/>
                    </connections>
                </splitViewController>
                <customObject id="FnK-xf-eZm" userLabel="First Responder" customClass="NSResponder" sceneMemberID="firstResponder"/>
            </objects>
            <point key="canvasLocation" x="-607" y="805"/>
        </scene>
        <!--Window Controller-->
        <scene sceneID="VeQ-nD-ueb">
            <objects>
                <windowController storyboardIdentifier="UnifiedWindowController" id="RpU-Uf-KSH" customClass="MainWindowController" customModule="NetNewsWire" customModuleProvider="target" sceneMemberID="viewController">
                    <window key="window" title="NetNewsWire" allowsToolTipsWhenApplicationIsInactive="NO" autorecalculatesKeyViewLoop="NO" releasedWhenClosed="NO" visibleAtLaunch="NO" frameAutosaveName="" animationBehavior="default" toolbarStyle="unified" id="QRu-QX-dSP">
                        <windowStyleMask key="styleMask" titled="YES" closable="YES" miniaturizable="YES" resizable="YES" fullSizeContentView="YES"/>
                        <windowPositionMask key="initialPositionMask" leftStrut="YES" rightStrut="YES" topStrut="YES" bottomStrut="YES"/>
                        <rect key="contentRect" x="425" y="462" width="480" height="270"/>
                        <rect key="screenRect" x="0.0" y="0.0" width="2560" height="1415"/>
                        <view key="contentView" id="eCB-BM-emf">
                            <rect key="frame" x="0.0" y="0.0" width="480" height="270"/>
                            <autoresizingMask key="autoresizingMask"/>
                        </view>
                        <connections>
                            <outlet property="delegate" destination="RpU-Uf-KSH" id="B17-f3-AE3"/>
                        </connections>
                    </window>
                    <connections>
                        <segue destination="reS-fe-pD8" kind="relationship" relationship="window.shadowedContentViewController" id="vR7-7g-Zc3"/>
                    </connections>
                </windowController>
                <customObject id="oDX-XL-3t0" userLabel="First Responder" customClass="NSResponder" sceneMemberID="firstResponder"/>
            </objects>
            <point key="canvasLocation" x="-1472" y="394"/>
        </scene>
        <!--View Controller-->
        <scene sceneID="ZPA-jO-OkH">
            <objects>
                <viewController id="reS-fe-pD8" sceneMemberID="viewController">
                    <customView key="view" wantsLayer="YES" id="hWY-jP-A4m">
                        <rect key="frame" x="0.0" y="0.0" width="581" height="300"/>
                        <autoresizingMask key="autoresizingMask" flexibleMaxX="YES" flexibleMinY="YES"/>
                        <subviews>
                            <containerView translatesAutoresizingMaskIntoConstraints="NO" id="K1o-Ws-XMQ">
                                <rect key="frame" x="0.0" y="0.0" width="581" height="300"/>
                                <connections>
                                    <segue destination="wEf-EP-9Fq" kind="embed" id="IT3-aj-bSe"/>
                                </connections>
                            </containerView>
                        </subviews>
                        <constraints>
                            <constraint firstItem="K1o-Ws-XMQ" firstAttribute="top" secondItem="hWY-jP-A4m" secondAttribute="top" id="JPX-I3-QMN"/>
                            <constraint firstItem="K1o-Ws-XMQ" firstAttribute="leading" secondItem="hWY-jP-A4m" secondAttribute="leading" id="Vqi-IQ-2V0"/>
                            <constraint firstAttribute="trailing" secondItem="K1o-Ws-XMQ" secondAttribute="trailing" id="Y9X-7J-odJ"/>
                            <constraint firstAttribute="bottom" secondItem="K1o-Ws-XMQ" secondAttribute="bottom" id="spp-4y-rEm"/>
                        </constraints>
                    </customView>
                </viewController>
                <customObject id="6Eo-XA-2Zy" userLabel="First Responder" customClass="NSResponder" sceneMemberID="firstResponder"/>
            </objects>
            <point key="canvasLocation" x="-666" y="394"/>
        </scene>
        <!--Sidebar View Controller-->
        <scene sceneID="Yae-mu-VsH">
            <objects>
                <viewController id="XML-A3-pDn" userLabel="Sidebar View Controller" customClass="SidebarViewController" customModule="NetNewsWire" customModuleProvider="target" sceneMemberID="viewController">
                    <view key="view" wantsLayer="YES" id="bJZ-bH-vgc">
                        <rect key="frame" x="0.0" y="0.0" width="240" height="531"/>
                        <autoresizingMask key="autoresizingMask"/>
                        <subviews>
                            <scrollView borderType="none" autohidesScrollers="YES" horizontalLineScroll="28" horizontalPageScroll="10" verticalLineScroll="28" verticalPageScroll="10" hasHorizontalScroller="NO" horizontalScrollElasticity="none" translatesAutoresizingMaskIntoConstraints="NO" id="cJj-Wv-9ep">
                                <rect key="frame" x="0.0" y="0.0" width="240" height="531"/>
                                <clipView key="contentView" drawsBackground="NO" copiesOnScroll="NO" id="2eU-Wz-F9g">
                                    <rect key="frame" x="0.0" y="0.0" width="240" height="531"/>
                                    <autoresizingMask key="autoresizingMask" widthSizable="YES" heightSizable="YES"/>
                                    <subviews>
                                        <outlineView verticalHuggingPriority="750" allowsExpansionToolTips="YES" columnAutoresizingStyle="firstColumnOnly" selectionHighlightStyle="sourceList" columnReordering="NO" columnResizing="NO" autosaveColumns="NO" typeSelect="NO" rowHeight="28" rowSizeStyle="systemDefault" viewBased="YES" floatsGroupRows="NO" indentationPerLevel="13" outlineTableColumn="ih9-mJ-EA7" id="cnV-kg-Dn2" customClass="SidebarOutlineView" customModule="NetNewsWire" customModuleProvider="target">
                                            <rect key="frame" x="0.0" y="0.0" width="240" height="531"/>
                                            <autoresizingMask key="autoresizingMask" widthSizable="YES" heightSizable="YES"/>
                                            <size key="intercellSpacing" width="3" height="0.0"/>
                                            <color key="backgroundColor" name="_sourceListBackgroundColor" catalog="System" colorSpace="catalog"/>
                                            <color key="gridColor" name="gridColor" catalog="System" colorSpace="catalog"/>
                                            <tableColumns>
                                                <tableColumn width="237" minWidth="23" maxWidth="1000" id="ih9-mJ-EA7">
                                                    <tableHeaderCell key="headerCell" lineBreakMode="truncatingTail" borderStyle="border">
                                                        <color key="textColor" name="headerTextColor" catalog="System" colorSpace="catalog"/>
                                                        <color key="backgroundColor" name="headerColor" catalog="System" colorSpace="catalog"/>
                                                    </tableHeaderCell>
                                                    <textFieldCell key="dataCell" lineBreakMode="truncatingTail" selectable="YES" editable="YES" title="Text Cell" id="sXh-y7-12P">
                                                        <font key="font" metaFont="system"/>
                                                        <color key="textColor" name="controlTextColor" catalog="System" colorSpace="catalog"/>
                                                        <color key="backgroundColor" name="controlBackgroundColor" catalog="System" colorSpace="catalog"/>
                                                    </textFieldCell>
                                                    <tableColumnResizingMask key="resizingMask" resizeWithTable="YES"/>
                                                    <prototypeCellViews>
                                                        <tableCellView identifier="HeaderCell" id="qkt-WA-5tB">
                                                            <rect key="frame" x="1" y="0.0" width="237" height="17"/>
                                                            <autoresizingMask key="autoresizingMask" widthSizable="YES" heightSizable="YES"/>
                                                            <subviews>
                                                                <textField verticalHuggingPriority="750" fixedFrame="YES" translatesAutoresizingMaskIntoConstraints="NO" id="fNJ-z1-0Up">
                                                                    <rect key="frame" x="0.0" y="1" width="145" height="14"/>
                                                                    <autoresizingMask key="autoresizingMask" flexibleMaxX="YES" flexibleMinY="YES"/>
                                                                    <textFieldCell key="cell" lineBreakMode="truncatingTail" sendsActionOnEndEditing="YES" title="HEADER CELL" id="dRB-0K-qxz">
                                                                        <font key="font" metaFont="smallSystemBold"/>
                                                                        <color key="textColor" name="headerColor" catalog="System" colorSpace="catalog"/>
                                                                        <color key="backgroundColor" name="controlColor" catalog="System" colorSpace="catalog"/>
                                                                    </textFieldCell>
                                                                </textField>
                                                            </subviews>
                                                            <connections>
                                                                <outlet property="textField" destination="fNJ-z1-0Up" id="jEh-Oo-s62"/>
                                                            </connections>
                                                        </tableCellView>
                                                        <tableCellView identifier="DataCell" id="HJn-Tm-YNO" customClass="SidebarCell" customModule="NetNewsWire" customModuleProvider="target">
                                                            <rect key="frame" x="1" y="17" width="237" height="17"/>
                                                            <autoresizingMask key="autoresizingMask" widthSizable="YES" heightSizable="YES"/>
                                                        </tableCellView>
                                                    </prototypeCellViews>
                                                </tableColumn>
                                            </tableColumns>
                                            <accessibility description="Feeds"/>
                                            <connections>
                                                <outlet property="delegate" destination="XML-A3-pDn" id="fPE-cv-p5c"/>
                                                <outlet property="keyboardDelegate" destination="h5K-zR-cUa" id="BlT-aW-sea"/>
                                                <outlet property="menu" destination="p3f-EZ-sSD" id="KTA-tl-UrO"/>
                                            </connections>
                                        </outlineView>
                                    </subviews>
                                    <nil key="backgroundColor"/>
                                </clipView>
                                <constraints>
                                    <constraint firstAttribute="width" relation="greaterThanOrEqual" constant="166" id="pzy-wh-tgi"/>
                                </constraints>
                                <scroller key="horizontalScroller" hidden="YES" wantsLayer="YES" verticalHuggingPriority="750" horizontal="YES" id="vs5-5h-CXe">
                                    <rect key="frame" x="-100" y="-100" width="238" height="15"/>
                                    <autoresizingMask key="autoresizingMask"/>
                                </scroller>
                                <scroller key="verticalScroller" hidden="YES" wantsLayer="YES" verticalHuggingPriority="750" horizontal="NO" id="FWV-kB-qct">
                                    <rect key="frame" x="224" y="17" width="15" height="102"/>
                                    <autoresizingMask key="autoresizingMask"/>
                                </scroller>
                            </scrollView>
                            <customView translatesAutoresizingMaskIntoConstraints="NO" id="HZs-Zf-G8s" customClass="SidebarStatusBarView" customModule="NetNewsWire" customModuleProvider="target">
                                <rect key="frame" x="0.0" y="-28" width="240" height="28"/>
                                <subviews>
                                    <box verticalHuggingPriority="750" boxType="separator" translatesAutoresizingMaskIntoConstraints="NO" id="agw-l1-HkL">
                                        <rect key="frame" x="0.0" y="25" width="240" height="5"/>
                                    </box>
                                    <progressIndicator hidden="YES" wantsLayer="YES" maxValue="100" style="bar" translatesAutoresizingMaskIntoConstraints="NO" id="y9c-Xf-2fS">
                                        <rect key="frame" x="20" y="3" width="40" height="20"/>
                                        <constraints>
                                            <constraint firstAttribute="width" constant="40" id="1Yw-ER-8pT"/>
                                        </constraints>
                                    </progressIndicator>
                                    <textField hidden="YES" horizontalHuggingPriority="251" verticalHuggingPriority="750" translatesAutoresizingMaskIntoConstraints="NO" id="iyL-pW-cT6">
                                        <rect key="frame" x="62" y="6" width="160" height="16"/>
                                        <textFieldCell key="cell" scrollable="YES" lineBreakMode="clipping" sendsActionOnEndEditing="YES" title="Label" id="dVE-XG-mlU">
                                            <font key="font" metaFont="system"/>
                                            <color key="textColor" name="secondaryLabelColor" catalog="System" colorSpace="catalog"/>
                                            <color key="backgroundColor" name="controlColor" catalog="System" colorSpace="catalog"/>
                                        </textFieldCell>
                                    </textField>
                                </subviews>
                                <constraints>
                                    <constraint firstItem="y9c-Xf-2fS" firstAttribute="centerY" secondItem="HZs-Zf-G8s" secondAttribute="centerY" constant="1" id="5Du-sw-hBK"/>
                                    <constraint firstItem="agw-l1-HkL" firstAttribute="leading" secondItem="HZs-Zf-G8s" secondAttribute="leading" id="FVd-l8-q2q"/>
                                    <constraint firstItem="iyL-pW-cT6" firstAttribute="centerY" secondItem="HZs-Zf-G8s" secondAttribute="centerY" id="Hht-GZ-3Ls"/>
                                    <constraint firstAttribute="trailing" secondItem="agw-l1-HkL" secondAttribute="trailing" id="MaE-c5-LIY"/>
                                    <constraint firstItem="iyL-pW-cT6" firstAttribute="leading" secondItem="y9c-Xf-2fS" secondAttribute="trailing" constant="4" id="TAM-VN-Syu"/>
                                    <constraint firstItem="y9c-Xf-2fS" firstAttribute="leading" secondItem="HZs-Zf-G8s" secondAttribute="leading" constant="20" symbolic="YES" id="TV9-iE-nuE"/>
                                    <constraint firstItem="agw-l1-HkL" firstAttribute="top" secondItem="HZs-Zf-G8s" secondAttribute="top" id="rBv-S6-j3b"/>
                                    <constraint firstAttribute="height" constant="28" id="xOq-XX-qcd"/>
                                </constraints>
                                <connections>
                                    <outlet property="bottomConstraint" destination="UN9-Wa-uxb" id="SYv-ax-8md"/>
                                    <outlet property="heightConstraint" destination="xOq-XX-qcd" id="ktU-yd-g8x"/>
                                    <outlet property="progressIndicator" destination="y9c-Xf-2fS" id="gaf-6e-siu"/>
                                    <outlet property="progressLabel" destination="iyL-pW-cT6" id="Zpv-44-cfX"/>
                                </connections>
                            </customView>
                        </subviews>
                        <constraints>
                            <constraint firstItem="HZs-Zf-G8s" firstAttribute="top" secondItem="cJj-Wv-9ep" secondAttribute="bottom" id="0Zg-oW-o7U"/>
                            <constraint firstItem="cJj-Wv-9ep" firstAttribute="leading" secondItem="bJZ-bH-vgc" secondAttribute="leading" id="5Rs-9M-TKq"/>
                            <constraint firstItem="cJj-Wv-9ep" firstAttribute="top" secondItem="bJZ-bH-vgc" secondAttribute="top" id="A7C-VI-drt"/>
                            <constraint firstAttribute="trailing" secondItem="iyL-pW-cT6" secondAttribute="trailing" constant="20" id="Mnm-9S-Qpm"/>
                            <constraint firstAttribute="bottom" secondItem="HZs-Zf-G8s" secondAttribute="bottom" constant="-28" id="UN9-Wa-uxb"/>
                            <constraint firstAttribute="trailing" secondItem="HZs-Zf-G8s" secondAttribute="trailing" id="iNE-nb-QEB"/>
                            <constraint firstItem="HZs-Zf-G8s" firstAttribute="leading" secondItem="bJZ-bH-vgc" secondAttribute="leading" id="tPp-xB-CgB"/>
                            <constraint firstAttribute="trailing" secondItem="cJj-Wv-9ep" secondAttribute="trailing" id="vo7-3F-Fd3"/>
                            <constraint firstAttribute="trailing" secondItem="j0H-G3-rg2" secondAttribute="trailing" id="wWv-I7-qKm"/>
                        </constraints>
                        <viewLayoutGuide key="safeArea" id="j0H-G3-rg2"/>
                        <viewLayoutGuide key="layoutMargins" id="mQg-Jg-Bfh"/>
                    </view>
                    <connections>
                        <outlet property="outlineView" destination="cnV-kg-Dn2" id="FVf-OT-E3h"/>
                    </connections>
                </viewController>
                <customObject id="Jih-JO-hIE" userLabel="First Responder" customClass="NSResponder" sceneMemberID="firstResponder"/>
                <menu id="p3f-EZ-sSD">
                    <items>
                        <menuItem title="Item 1" id="ZDH-CV-Y2s">
                            <modifierMask key="keyEquivalentModifierMask"/>
                        </menuItem>
                        <menuItem title="Item 2" id="1F7-qu-7oN">
                            <modifierMask key="keyEquivalentModifierMask"/>
                        </menuItem>
                        <menuItem title="Item 3" id="r9E-FO-GoU">
                            <modifierMask key="keyEquivalentModifierMask"/>
                        </menuItem>
                    </items>
                    <connections>
                        <outlet property="delegate" destination="XML-A3-pDn" id="XJm-Ua-9UB"/>
                    </connections>
                </menu>
                <customObject id="h5K-zR-cUa" customClass="SidebarKeyboardDelegate" customModule="NetNewsWire" customModuleProvider="target">
                    <connections>
                        <outlet property="sidebarViewController" destination="XML-A3-pDn" id="kwd-Zc-HJm"/>
                    </connections>
                </customObject>
            </objects>
            <point key="canvasLocation" x="-74" y="-182.5"/>
        </scene>
        <!--Timeline Container View Controller-->
        <scene sceneID="zUD-i8-QYC">
            <objects>
                <viewController id="36G-bQ-b96" customClass="TimelineContainerViewController" customModule="NetNewsWire" customModuleProvider="target" sceneMemberID="viewController">
                    <view key="view" id="Dnl-L5-xFP">
                        <rect key="frame" x="0.0" y="0.0" width="375" height="198"/>
                        <autoresizingMask key="autoresizingMask"/>
                        <subviews>
                            <visualEffectView blendingMode="behindWindow" material="contentBackground" state="followsWindowActiveState" translatesAutoresizingMaskIntoConstraints="NO" id="PdS-jL-yH1">
                                <rect key="frame" x="0.0" y="120" width="375" height="26"/>
                                <constraints>
                                    <constraint firstAttribute="height" constant="26" id="ZMg-gZ-6aa"/>
                                </constraints>
                            </visualEffectView>
                            <popUpButton verticalHuggingPriority="750" translatesAutoresizingMaskIntoConstraints="NO" id="lSU-OC-sEC">
                                <rect key="frame" x="8" y="123" width="51" height="19"/>
                                <constraints>
                                    <constraint firstAttribute="height" constant="18" id="DoO-KI-ena"/>
                                </constraints>
                                <popUpButtonCell key="cell" type="recessed" title="Sort" bezelStyle="recessed" alignment="center" lineBreakMode="truncatingTail" borderStyle="border" tag="1" imageScaling="proportionallyDown" inset="2" pullsDown="YES" id="bl0-6I-cH2">
                                    <behavior key="behavior" pushIn="YES" lightByBackground="YES" lightByGray="YES" changeBackground="YES" changeGray="YES"/>
                                    <font key="font" metaFont="smallSystemBold"/>
                                    <menu key="menu" id="dN0-S2-uqU">
                                        <items>
                                            <menuItem title="Sort" tag="1" hidden="YES" id="4BZ-ya-evy">
                                                <attributedString key="attributedTitle"/>
                                                <modifierMask key="keyEquivalentModifierMask"/>
                                            </menuItem>
                                            <menuItem title="Newest Article on Top" state="on" tag="2" id="40c-kt-vhO">
                                                <connections>
                                                    <action selector="sortByNewestArticleOnTop:" target="Ebq-4s-EwK" id="vYg-MZ-zve"/>
                                                </connections>
                                            </menuItem>
                                            <menuItem title="Oldest Article on Top" tag="3" id="sOF-Ez-vIL">
                                                <connections>
                                                    <action selector="sortByOldestArticleOnTop:" target="Ebq-4s-EwK" id="KFG-M7-blB"/>
                                                </connections>
                                            </menuItem>
                                            <menuItem isSeparatorItem="YES" id="xQP-gm-iO9"/>
                                            <menuItem title="Group by Feed" tag="4" id="YSR-5C-Yjd">
                                                <connections>
                                                    <action selector="groupByFeedToggled:" target="Ebq-4s-EwK" id="4y9-5l-ToF"/>
                                                </connections>
                                            </menuItem>
                                        </items>
                                    </menu>
                                </popUpButtonCell>
                            </popUpButton>
                            <button verticalHuggingPriority="750" translatesAutoresizingMaskIntoConstraints="NO" id="iA5-go-AO0">
<<<<<<< HEAD
                                <rect key="frame" x="350" y="127" width="13" height="13"/>
=======
                                <rect key="frame" x="350" y="179" width="13" height="14"/>
>>>>>>> dba25360
                                <buttonCell key="cell" type="bevel" bezelStyle="rounded" image="filterInactive" imagePosition="overlaps" alignment="center" imageScaling="proportionallyDown" inset="2" id="j7d-36-DO5">
                                    <behavior key="behavior" pushIn="YES" lightByBackground="YES" lightByGray="YES"/>
                                    <font key="font" metaFont="system"/>
                                </buttonCell>
                                <color key="contentTintColor" name="controlTextColor" catalog="System" colorSpace="catalog"/>
                                <connections>
                                    <action selector="toggleReadArticlesFilter:" target="Ebq-4s-EwK" id="tcC-72-Npk"/>
                                </connections>
                            </button>
                            <customView translatesAutoresizingMaskIntoConstraints="NO" id="Zpk-pq-9nW" customClass="TimelineContainerView" customModule="NetNewsWire" customModuleProvider="target">
                                <rect key="frame" x="0.0" y="0.0" width="375" height="120"/>
                            </customView>
                        </subviews>
                        <constraints>
                            <constraint firstItem="Zpk-pq-9nW" firstAttribute="top" secondItem="PdS-jL-yH1" secondAttribute="bottom" id="2dy-bB-DI2"/>
                            <constraint firstAttribute="trailing" secondItem="Zpk-pq-9nW" secondAttribute="trailing" id="67d-pI-I9C"/>
                            <constraint firstAttribute="trailing" secondItem="iA5-go-AO0" secondAttribute="trailing" constant="12" id="9Dl-n9-vRI"/>
                            <constraint firstItem="lSU-OC-sEC" firstAttribute="leading" secondItem="Dnl-L5-xFP" secondAttribute="leading" constant="8" id="Ceb-sA-ECJ"/>
                            <constraint firstItem="PdS-jL-yH1" firstAttribute="trailing" secondItem="M3G-7s-D6y" secondAttribute="trailing" id="Eln-Tf-W9k"/>
                            <constraint firstItem="lSU-OC-sEC" firstAttribute="centerY" secondItem="iA5-go-AO0" secondAttribute="centerY" id="OeL-Zp-iRT"/>
                            <constraint firstItem="Zpk-pq-9nW" firstAttribute="leading" secondItem="Dnl-L5-xFP" secondAttribute="leading" id="XF2-31-E1x"/>
                            <constraint firstItem="PdS-jL-yH1" firstAttribute="top" secondItem="M3G-7s-D6y" secondAttribute="top" id="aB8-Pt-Szt"/>
                            <constraint firstAttribute="bottom" secondItem="Zpk-pq-9nW" secondAttribute="bottom" id="fyv-EG-PC8"/>
                            <constraint firstItem="PdS-jL-yH1" firstAttribute="leading" secondItem="M3G-7s-D6y" secondAttribute="leading" id="lSy-HN-fWB"/>
                            <constraint firstAttribute="leading" secondItem="Dnl-L5-xFP" secondAttribute="leading" id="pZU-jW-B1h"/>
                            <constraint firstItem="iA5-go-AO0" firstAttribute="leading" relation="greaterThanOrEqual" secondItem="lSU-OC-sEC" secondAttribute="trailing" constant="8" id="yCg-gc-exN"/>
                            <constraint firstItem="lSU-OC-sEC" firstAttribute="top" secondItem="M3G-7s-D6y" secondAttribute="top" constant="4" id="zay-ZJ-od3"/>
                        </constraints>
                        <viewLayoutGuide key="safeArea" id="M3G-7s-D6y"/>
                        <viewLayoutGuide key="layoutMargins" id="Ebd-af-pc9"/>
                    </view>
                    <connections>
                        <outlet property="containerView" destination="Zpk-pq-9nW" id="Kye-yX-Wyn"/>
                        <outlet property="groupByFeedMenuItem" destination="YSR-5C-Yjd" id="1aN-9S-nE1"/>
                        <outlet property="newestToOldestMenuItem" destination="40c-kt-vhO" id="AGa-fX-EVy"/>
                        <outlet property="oldestToNewestMenuItem" destination="sOF-Ez-vIL" id="qSg-ST-ww9"/>
                        <outlet property="readFilteredButton" destination="iA5-go-AO0" id="kQg-2g-zNZ"/>
                        <outlet property="viewOptionsPopUpButton" destination="lSU-OC-sEC" id="Z8V-rm-n2m"/>
                    </connections>
                </viewController>
                <customObject id="Ebq-4s-EwK" userLabel="First Responder" customClass="NSResponder" sceneMemberID="firstResponder"/>
                <customObject id="ZOV-xh-WJE" customClass="TimelineKeyboardDelegate" customModule="NetNewsWire" customModuleProvider="target">
                    <connections>
                        <outlet property="timelineViewController" destination="36G-bQ-b96" id="rED-2Z-kh6"/>
                    </connections>
                </customObject>
            </objects>
            <point key="canvasLocation" x="62" y="394"/>
        </scene>
        <!--Detail View Controller-->
        <scene sceneID="HMt-bN-oMN">
            <objects>
                <viewController id="Vho-7i-T8m" userLabel="Detail View Controller" customClass="DetailViewController" customModule="NetNewsWire" customModuleProvider="target" sceneMemberID="viewController">
                    <customView key="view" id="cJ9-6s-66u" customClass="DetailContainerView" customModule="NetNewsWire" customModuleProvider="target">
                        <rect key="frame" x="0.0" y="0.0" width="730" height="300"/>
                        <autoresizingMask key="autoresizingMask" flexibleMaxX="YES" flexibleMinY="YES"/>
                        <subviews>
                            <customView hidden="YES" alphaValue="0.90000000000000002" translatesAutoresizingMaskIntoConstraints="NO" id="xI5-lx-RD8" customClass="DetailStatusBarView" customModule="NetNewsWire" customModuleProvider="target">
                                <rect key="frame" x="6" y="2" width="12" height="20"/>
                                <subviews>
                                    <textField horizontalHuggingPriority="850" verticalHuggingPriority="750" horizontalCompressionResistancePriority="250" translatesAutoresizingMaskIntoConstraints="NO" id="Dim-ed-Dcz" userLabel="URL Label">
                                        <rect key="frame" x="4" y="2" width="4" height="16"/>
                                        <textFieldCell key="cell" lineBreakMode="truncatingMiddle" selectable="YES" allowsUndo="NO" sendsActionOnEndEditing="YES" alignment="left" usesSingleLineMode="YES" id="znU-Fh-L7H">
                                            <font key="font" metaFont="system"/>
                                            <color key="textColor" name="labelColor" catalog="System" colorSpace="catalog"/>
                                            <color key="backgroundColor" name="controlColor" catalog="System" colorSpace="catalog"/>
                                        </textFieldCell>
                                    </textField>
                                </subviews>
                                <constraints>
                                    <constraint firstItem="Dim-ed-Dcz" firstAttribute="centerY" secondItem="xI5-lx-RD8" secondAttribute="centerY" id="Hna-uB-3F7"/>
                                    <constraint firstAttribute="trailing" secondItem="Dim-ed-Dcz" secondAttribute="trailing" constant="6" id="O5q-ZN-DjZ"/>
                                    <constraint firstAttribute="height" constant="20" id="Sfk-Ri-WoD"/>
                                    <constraint firstItem="Dim-ed-Dcz" firstAttribute="leading" secondItem="xI5-lx-RD8" secondAttribute="leading" constant="6" id="Y9c-WR-ZBY"/>
                                </constraints>
                                <connections>
                                    <outlet property="urlLabel" destination="Dim-ed-Dcz" id="8fY-oo-cGT"/>
                                </connections>
                            </customView>
                        </subviews>
                        <constraints>
                            <constraint firstItem="xI5-lx-RD8" firstAttribute="leading" secondItem="cJ9-6s-66u" secondAttribute="leading" constant="6" id="5vz-ys-CAo"/>
                            <constraint firstAttribute="trailing" relation="greaterThanOrEqual" secondItem="xI5-lx-RD8" secondAttribute="trailing" constant="6" id="pbD-LN-Gk1"/>
                            <constraint firstAttribute="bottom" secondItem="xI5-lx-RD8" secondAttribute="bottom" constant="2" id="zsv-B0-ChW"/>
                        </constraints>
                        <connections>
                            <outlet property="detailStatusBarView" destination="xI5-lx-RD8" id="yIZ-aP-fKF"/>
                        </connections>
                    </customView>
                    <connections>
                        <outlet property="containerView" destination="cJ9-6s-66u" id="gXc-Pz-9sQ"/>
                        <outlet property="statusBarView" destination="xI5-lx-RD8" id="meP-4g-U63"/>
                    </connections>
                </viewController>
                <customObject id="vzM-Vn-mEn" userLabel="First Responder" customClass="NSResponder" sceneMemberID="firstResponder"/>
            </objects>
            <point key="canvasLocation" x="141" y="945"/>
        </scene>
    </scenes>
    <inferredMetricsTieBreakers>
        <segue reference="WS2-WB-dc4"/>
    </inferredMetricsTieBreakers>
    <resources>
        <image name="NSAddTemplate" width="11" height="11"/>
        <image name="NSRefreshTemplate" width="11" height="15"/>
        <image name="NSShareTemplate" width="11" height="16"/>
        <image name="cleanUp" width="149" height="113"/>
        <image name="filterInactive" width="13" height="13"/>
        <image name="markAllRead" width="22" height="19"/>
        <image name="markRead" width="19" height="19"/>
        <image name="newFolder" width="19" height="19"/>
        <image name="nextUnread" width="24" height="19"/>
        <image name="openInBrowser" width="19" height="19"/>
        <image name="star" width="19" height="19"/>
    </resources>
</document><|MERGE_RESOLUTION|>--- conflicted
+++ resolved
@@ -505,11 +505,7 @@
                                 </popUpButtonCell>
                             </popUpButton>
                             <button verticalHuggingPriority="750" translatesAutoresizingMaskIntoConstraints="NO" id="iA5-go-AO0">
-<<<<<<< HEAD
-                                <rect key="frame" x="350" y="127" width="13" height="13"/>
-=======
                                 <rect key="frame" x="350" y="179" width="13" height="14"/>
->>>>>>> dba25360
                                 <buttonCell key="cell" type="bevel" bezelStyle="rounded" image="filterInactive" imagePosition="overlaps" alignment="center" imageScaling="proportionallyDown" inset="2" id="j7d-36-DO5">
                                     <behavior key="behavior" pushIn="YES" lightByBackground="YES" lightByGray="YES"/>
                                     <font key="font" metaFont="system"/>
